--- conflicted
+++ resolved
@@ -5,18 +5,10 @@
 
 class ProxitoDevSettings(CommunityProxitoSettingsMixin, DockerBaseSettings):
 
-<<<<<<< HEAD
-    @property
-    def MIDDLEWARE(self):  # noqa
-        classes = list(super().MIDDLEWARE)
-        classes.append('readthedocs.proxito.middleware.ProxitoMiddleware')
-        classes.remove('django.middleware.locale.LocaleMiddleware')
-=======
     # El Proxito does not have django-debug-toolbar installed
     DEBUG_TOOLBAR_CONFIG = {
         'SHOW_TOOLBAR_CALLBACK': lambda request: False,
     }
->>>>>>> f90cf35d
 
 
 ProxitoDevSettings.load_settings(__name__)