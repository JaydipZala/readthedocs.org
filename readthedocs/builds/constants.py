"""Constants for the builds app."""

from django.conf import settings
from django.utils.translation import ugettext_lazy as _


BUILD_STATE_TRIGGERED = 'triggered'
BUILD_STATE_CLONING = 'cloning'
BUILD_STATE_INSTALLING = 'installing'
BUILD_STATE_BUILDING = 'building'
BUILD_STATE_UPLOADING = 'uploading'
BUILD_STATE_FINISHED = 'finished'

BUILD_STATE = (
    (BUILD_STATE_TRIGGERED, _('Triggered')),
    (BUILD_STATE_CLONING, _('Cloning')),
    (BUILD_STATE_INSTALLING, _('Installing')),
    (BUILD_STATE_BUILDING, _('Building')),
    (BUILD_STATE_UPLOADING, _('Uploading')),
    (BUILD_STATE_FINISHED, _('Finished')),
)

BUILD_TYPES = (
    ('html', _('HTML')),
    ('pdf', _('PDF')),
    ('epub', _('Epub')),
    # There is currently no support for building man/dash formats, but we keep
    # it there since the DB might still contain those values for legacy
    # projects.
    ('man', _('Manpage')),
    ('dash', _('Dash')),
)

# Manager name for Internal Versions or Builds.
# ie: Versions and Builds Excluding pull request/merge request Versions and Builds.
INTERNAL = 'internal'
# Manager name for External Versions or Builds.
# ie: Only pull request/merge request Versions and Builds.
EXTERNAL = 'external'
EXTERNAL_TEXT = _('External')

BRANCH = 'branch'
BRANCH_TEXT = _('Branch')
TAG = 'tag'
TAG_TEXT = _('Tag')
UNKNOWN = 'unknown'
UNKNOWN_TEXT = _('Unknown')

VERSION_TYPES = (
    (BRANCH, BRANCH_TEXT),
    (TAG, TAG_TEXT),
    (EXTERNAL, EXTERNAL_TEXT),
    (UNKNOWN, UNKNOWN_TEXT),
)

LATEST = settings.RTD_LATEST
LATEST_VERBOSE_NAME = settings.RTD_LATEST_VERBOSE_NAME

STABLE = settings.RTD_STABLE
STABLE_VERBOSE_NAME = settings.RTD_STABLE_VERBOSE_NAME

# Those names are specialcased version names. They do not correspond to
# branches/tags in a project's repository.
NON_REPOSITORY_VERSIONS = (
    LATEST,
    STABLE,
)

# General Build Statuses
BUILD_STATUS_FAILURE = 'failed'
BUILD_STATUS_PENDING = 'pending'
BUILD_STATUS_SUCCESS = 'success'

# GitHub Build Statuses
GITHUB_BUILD_STATUS_FAILURE = 'failure'
GITHUB_BUILD_STATUS_PENDING = 'pending'
GITHUB_BUILD_STATUS_SUCCESS = 'success'

# GitLab Build Statuses
GITLAB_BUILD_STATUS_FAILURE = 'failed'
GITLAB_BUILD_STATUS_PENDING = 'pending'
GITLAB_BUILD_STATUS_SUCCESS = 'success'

# Used to select correct Build status and description to be sent to each service API
SELECT_BUILD_STATUS = {
    BUILD_STATUS_FAILURE: {
        'github': GITHUB_BUILD_STATUS_FAILURE,
        'gitlab': GITLAB_BUILD_STATUS_FAILURE,
        'description': 'Read the Docs build failed!',
    },
    BUILD_STATUS_PENDING: {
        'github': GITHUB_BUILD_STATUS_PENDING,
        'gitlab': GITLAB_BUILD_STATUS_PENDING,
        'description': 'Read the Docs build is in progress!',
    },
    BUILD_STATUS_SUCCESS: {
        'github': GITHUB_BUILD_STATUS_SUCCESS,
        'gitlab': GITLAB_BUILD_STATUS_SUCCESS,
        'description': 'Read the Docs build succeeded!',
    },
}

GITHUB_EXTERNAL_VERSION_NAME = 'Pull Request'
GITLAB_EXTERNAL_VERSION_NAME = 'Merge Request'
GENERIC_EXTERNAL_VERSION_NAME = 'External Version'


# Automation rules

ALL_VERSIONS = 'all-versions'
ALL_VERSIONS_REGEX = r'.*'
SEMVER_VERSIONS = 'semver-versions'

# Pattern referred from
# https://semver.org/#is-there-a-suggested-regular-expression-regex-to-check-a-semver-string
SEMVER_VERSIONS_REGEX = r'^v?(0|[1-9]\d*)\.(0|[1-9]\d*)\.(0|[1-9]\d*)(?:-((?:0|[1-9]\d*|\d*[a-zA-Z-][0-9a-zA-Z-]*)(?:\.(?:0|[1-9]\d*|\d*[a-zA-Z-][0-9a-zA-Z-]*))*))?(?:\+([0-9a-zA-Z-]+(?:\.[0-9a-zA-Z-]+)*))?$'  # noqa


PREDEFINED_MATCH_ARGS = (
    (ALL_VERSIONS, _('Any version')),
    (SEMVER_VERSIONS, _('SemVer versions')),
    (None, _('Custom match')),
)

PREDEFINED_MATCH_ARGS_VALUES = {
    ALL_VERSIONS: ALL_VERSIONS_REGEX,
    SEMVER_VERSIONS: SEMVER_VERSIONS_REGEX,
}

BUILD_STATUS_NORMAL = 'normal'
BUILD_STATUS_DUPLICATED = 'duplicated'
BUILD_STATUS_RETRIGGERED = 'retriggered'
BUILD_STATUS_CHOICES = (
    (BUILD_STATUS_NORMAL, 'Normal'),
    (BUILD_STATUS_DUPLICATED, 'Duplicated'),
<<<<<<< HEAD
    (BUILD_STATUS_RETRIGGERED, 'Retriggered'),
)
=======
)


MAX_BUILD_COMMAND_SIZE = 1000000  # This keeps us under Azure's upload limit
>>>>>>> 177dcb13
<|MERGE_RESOLUTION|>--- conflicted
+++ resolved
@@ -133,12 +133,8 @@
 BUILD_STATUS_CHOICES = (
     (BUILD_STATUS_NORMAL, 'Normal'),
     (BUILD_STATUS_DUPLICATED, 'Duplicated'),
-<<<<<<< HEAD
     (BUILD_STATUS_RETRIGGERED, 'Retriggered'),
-)
-=======
 )
 
 
-MAX_BUILD_COMMAND_SIZE = 1000000  # This keeps us under Azure's upload limit
->>>>>>> 177dcb13
+MAX_BUILD_COMMAND_SIZE = 1000000  # This keeps us under Azure's upload limit