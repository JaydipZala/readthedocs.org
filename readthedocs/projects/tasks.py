# -*- coding: utf-8 -*-

"""
Tasks related to projects.

This includes fetching repository code, cleaning ``conf.py`` files, and
rebuilding documentation.
"""

import datetime
import fnmatch
import hashlib
import json
import logging
import os
import shutil
import socket
from collections import Counter, defaultdict

import requests
from celery.exceptions import SoftTimeLimitExceeded
from django.conf import settings
from django.db.models import Q
from django.urls import reverse
from django.utils import timezone
from django.utils.translation import ugettext_lazy as _
from slumber.exceptions import HttpClientError

from readthedocs.builds.constants import (
    BUILD_STATE_BUILDING,
    BUILD_STATE_CLONING,
    BUILD_STATE_FINISHED,
    BUILD_STATE_INSTALLING,
    LATEST,
    LATEST_VERBOSE_NAME,
    STABLE_VERBOSE_NAME,
)
from readthedocs.builds.models import APIVersion, Build, Version
from readthedocs.builds.signals import build_complete
from readthedocs.builds.syncers import Syncer
from readthedocs.config import ConfigError
from readthedocs.core.resolver import resolve_path
from readthedocs.core.symlink import PrivateSymlink, PublicSymlink
from readthedocs.core.utils import broadcast, safe_unlink, send_email
from readthedocs.doc_builder.config import load_yaml_config
from readthedocs.doc_builder.constants import DOCKER_LIMITS
from readthedocs.doc_builder.environments import (
    DockerBuildEnvironment,
    LocalBuildEnvironment,
)
from readthedocs.doc_builder.exceptions import (
    BuildEnvironmentError,
    BuildEnvironmentWarning,
    BuildTimeoutError,
    ProjectBuildsSkippedError,
    VersionLockedError,
    YAMLParseError,
)
from readthedocs.doc_builder.loader import get_builder_class
from readthedocs.doc_builder.python_environments import Conda, Virtualenv
from readthedocs.projects.models import APIProject
from readthedocs.restapi.client import api as api_v2
from readthedocs.vcs_support import utils as vcs_support_utils
from readthedocs.worker import app
from .constants import LOG_TEMPLATE
from .exceptions import RepositoryError
from .models import Domain, ImportedFile, Project
from .models import HTMLFile
from .signals import (
    after_build,
    after_vcs,
    before_build,
    before_vcs,
<<<<<<< HEAD
    files_changed,
    bulk_post_create,
    bulk_post_delete,
=======
>>>>>>> 7a541825
    domain_verify,
    files_changed,
)


log = logging.getLogger(__name__)


class SyncRepositoryMixin:

    """Mixin that handles the VCS sync/update."""

    @staticmethod
    def get_version(project=None, version_pk=None):
        """
        Retrieve version data from the API.

        :param project: project object to sync
        :type project: projects.models.Project
        :param version_pk: version pk to sync
        :type version_pk: int
        :returns: a data-complete version object
        :rtype: builds.models.APIVersion
        """
        assert (project or version_pk), 'project or version_pk is needed'
        if version_pk:
            version_data = api_v2.version(version_pk).get()
        else:
            version_data = (
                api_v2.version(project.slug).get(slug=LATEST)['objects'][0]
            )
        return APIVersion(**version_data)

    def get_vcs_repo(self):
        """Get the VCS object of the current project."""
        version_repo = self.project.vcs_repo(
            self.version.slug,
            # When called from ``SyncRepositoryTask.run`` we don't have
            # a ``setup_env`` so we use just ``None`` and commands won't
            # be recorded
            getattr(self, 'setup_env', None),
        )
        return version_repo

    def sync_repo(self):
        """Update the project's repository and hit ``sync_versions`` API."""
        # Make Dirs
        if not os.path.exists(self.project.doc_path):
            os.makedirs(self.project.doc_path)

        if not self.project.vcs_repo():
            raise RepositoryError(
                _('Repository type "{repo_type}" unknown').format(
                    repo_type=self.project.repo_type,
                ),
            )

        with self.project.repo_nonblockinglock(version=self.version):
            # Get the actual code on disk
            try:
                before_vcs.send(sender=self.version)
                msg = 'Checking out version {slug}: {identifier}'.format(
                    slug=self.version.slug,
                    identifier=self.version.identifier,
                )
                log.info(
                    LOG_TEMPLATE.format(
                        project=self.project.slug,
                        version=self.version.slug,
                        msg=msg,
                    ),
                )
                version_repo = self.get_vcs_repo()
                version_repo.update()
                self.sync_versions(version_repo)
                version_repo.checkout(self.version.identifier)
            finally:
                after_vcs.send(sender=self.version)

    def sync_versions(self, version_repo):
        """
        Update tags/branches hitting the API.

        It may trigger a new build to the stable version when hittig the
        ``sync_versions`` endpoint.
        """
        version_post_data = {'repo': version_repo.repo_url}

        if version_repo.supports_tags:
            version_post_data['tags'] = [{
                'identifier': v.identifier,
                'verbose_name': v.verbose_name,
            } for v in version_repo.tags]

        if version_repo.supports_branches:
            version_post_data['branches'] = [{
                'identifier': v.identifier,
                'verbose_name': v.verbose_name,
            } for v in version_repo.branches]

        self.validate_duplicate_reserved_versions(version_post_data)

        try:
            api_v2.project(self.project.pk).sync_versions.post(
                version_post_data,
            )
        except HttpClientError:
            log.exception('Sync Versions Exception')
        except Exception:
            log.exception('Unknown Sync Versions Exception')

    def validate_duplicate_reserved_versions(self, data):
        """
        Check if there are duplicated names of reserved versions.

        The user can't have a branch and a tag with the same name of
        ``latest`` or ``stable``. Raise a RepositoryError exception
        if there is a duplicated name.

        :param data: Dict containing the versions from tags and branches
        """
        version_names = [
            version['verbose_name']
            for version in data.get('tags', []) + data.get('branches', [])
        ]
        counter = Counter(version_names)
        for reserved_name in [STABLE_VERBOSE_NAME, LATEST_VERBOSE_NAME]:
            if counter[reserved_name] > 1:
                raise RepositoryError(
                    RepositoryError.DUPLICATED_RESERVED_VERSIONS,
                )


@app.task(max_retries=5, default_retry_delay=7 * 60)
def sync_repository_task(version_pk):
    """Celery task to trigger VCS version sync."""
    step = SyncRepositoryTaskStep()
    return step.run(version_pk)


class SyncRepositoryTaskStep(SyncRepositoryMixin):

    """
    Entry point to synchronize the VCS documentation.

    .. note::

        This is implemented as a separate class to isolate each run of the
        underlying task. Previously, we were using a custom ``celery.Task`` for
        this, but this class is only instantiated once -- on startup. The effect
        was that this instance shared state between workers.
    """

    def run(self, version_pk):  # pylint: disable=arguments-differ
        """
        Run the VCS synchronization.

        :param version_pk: version pk to sync
        :type version_pk: int
        :returns: whether or not the task ended successfully
        :rtype: bool
        """
        try:
            self.version = self.get_version(version_pk=version_pk)
            self.project = self.version.project
            self.sync_repo()
            return True
        except RepositoryError:
            # Do not log as ERROR handled exceptions
            log.warning('There was an error with the repository', exc_info=True)
        except vcs_support_utils.LockTimeout:
            log.info(
                'Lock still active: project=%s version=%s',
                self.project.slug,
                self.version.slug,
            )
        except Exception:
            # Catch unhandled errors when syncing
            log.exception(
                'An unhandled exception was raised during VCS syncing',
                extra={
                    'stack': True,
                    'tags': {
                        'project': self.project.slug,
                        'version': self.version.slug,
                    },
                },
            )
        return False


@app.task(
    bind=True,
    max_retries=5,
    default_retry_delay=7 * 60,
    throws=(
        VersionLockedError,
        ProjectBuildsSkippedError,
        YAMLParseError,
        BuildTimeoutError,
        ProjectBuildsSkippedError,
    ),
)
def update_docs_task(self, project_id, *args, **kwargs):
    step = UpdateDocsTaskStep(task=self)
    return step.run(project_id, *args, **kwargs)


class UpdateDocsTaskStep(SyncRepositoryMixin):

    """
    The main entry point for updating documentation.

    It handles all of the logic around whether a project is imported, we created
    it or a webhook is received. Then it will sync the repository and build the
    html docs if needed.

    .. note::

        This is implemented as a separate class to isolate each run of the
        underlying task. Previously, we were using a custom ``celery.Task`` for
        this, but this class is only instantiated once -- on startup. The effect
        was that this instance shared state between workers.
    """

    def __init__(
            self,
            build_env=None,
            python_env=None,
            config=None,
            force=False,
            build=None,
            project=None,
            version=None,
            task=None,
    ):
        self.build_env = build_env
        self.python_env = python_env
        self.build_force = force
        self.build = {}
        if build is not None:
            self.build = build
        self.version = {}
        if version is not None:
            self.version = version
        self.project = {}
        if project is not None:
            self.project = project
        if config is not None:
            self.config = config
        self.task = task
        self.setup_env = None

    # pylint: disable=arguments-differ
    def run(
            self, pk, version_pk=None, build_pk=None, record=True, docker=None,
            force=False, **__
    ):
        """
        Run a documentation sync n' build.

        This is fully wrapped in exception handling to account for a number of
        failure cases. We first run a few commands in a local build environment,
        but do not report on environment success. This avoids a flicker on the
        build output page where the build is marked as finished in between the
        local environment steps and the docker build steps.

        If a failure is raised, or the build is not successful, return
        ``False``, otherwise, ``True``.

        Unhandled exceptions raise a generic user facing error, which directs
        the user to bug us. It is therefore a benefit to have as few unhandled
        errors as possible.

        :param pk int: Project id
        :param version_pk int: Project Version id (latest if None)
        :param build_pk int: Build id (if None, commands are not recorded)
        :param record bool: record a build object in the database
        :param docker bool: use docker to build the project (if ``None``,
            ``settings.DOCKER_ENABLE`` is used)
        :param force bool: force Sphinx build

        :returns: whether build was successful or not

        :rtype: bool
        """
        try:
            if docker is None:
                docker = settings.DOCKER_ENABLE

            self.project = self.get_project(pk)
            self.version = self.get_version(self.project, version_pk)
            self.build = self.get_build(build_pk)
            self.build_force = force
            self.config = None

            setup_successful = self.run_setup(record=record)
            if not setup_successful:
                return False

        # Catch unhandled errors in the setup step
        except Exception as e:  # noqa
            log.exception(
                'An unhandled exception was raised during build setup',
                extra={
                    'stack': True,
                    'tags': {
                        'build': build_pk,
                        'project': self.project.slug,
                        'version': self.version.slug,
                    },
                },
            )
            if self.setup_env is not None:
                self.setup_env.failure = BuildEnvironmentError(
                    BuildEnvironmentError.GENERIC_WITH_BUILD_ID.format(
                        build_id=build_pk,
                    ),
                )
                self.setup_env.update_build(BUILD_STATE_FINISHED)

            # Send notifications for unhandled errors
            self.send_notifications()
            return False
        else:
            # No exceptions in the setup step, catch unhandled errors in the
            # build steps
            try:
                self.run_build(docker=docker, record=record)
            except Exception as e:  # noqa
                log.exception(
                    'An unhandled exception was raised during project build',
                    extra={
                        'stack': True,
                        'tags': {
                            'build': build_pk,
                            'project': self.project.slug,
                            'version': self.version.slug,
                        },
                    },
                )
                if self.build_env is not None:
                    self.build_env.failure = BuildEnvironmentError(
                        BuildEnvironmentError.GENERIC_WITH_BUILD_ID.format(
                            build_id=build_pk,
                        ),
                    )
                    self.build_env.update_build(BUILD_STATE_FINISHED)

                # Send notifications for unhandled errors
                self.send_notifications()
                return False

        return True

    def run_setup(self, record=True):
        """
        Run setup in the local environment.

        Return True if successful.
        """
        self.setup_env = LocalBuildEnvironment(
            project=self.project,
            version=self.version,
            build=self.build,
            record=record,
            update_on_success=False,
        )

        # Environment used for code checkout & initial configuration reading
        with self.setup_env:
            if self.project.skip:
                raise ProjectBuildsSkippedError
            try:
                self.setup_vcs()
            except vcs_support_utils.LockTimeout as e:
                self.task.retry(exc=e, throw=False)
                raise VersionLockedError
            try:
                self.config = load_yaml_config(version=self.version)
            except ConfigError as e:
                raise YAMLParseError(
                    YAMLParseError.GENERIC_WITH_PARSE_EXCEPTION.format(
                        exception=str(e),
                    ),
                )

            self.save_build_config()
            self.additional_vcs_operations()

        if self.setup_env.failure or self.config is None:
            msg = 'Failing build because of setup failure: {}'.format(
                self.setup_env.failure,
            )
            log.info(
                LOG_TEMPLATE.format(
                    project=self.project.slug,
                    version=self.version.slug,
                    msg=msg,
                ),
            )

            # Send notification to users only if the build didn't fail because
            # of VersionLockedError: this exception occurs when a build is
            # triggered before the previous one has finished (e.g. two webhooks,
            # one after the other)
            if not isinstance(self.setup_env.failure, VersionLockedError):
                self.send_notifications()

            return False

        if self.setup_env.successful and not self.project.has_valid_clone:
            self.set_valid_clone()

        return True

    def additional_vcs_operations(self):
        """
        Execution of tasks that involve the project's VCS.

        All this tasks have access to the configuration object.
        """
        version_repo = self.get_vcs_repo()
        if version_repo.supports_submodules:
            version_repo.update_submodules(self.config)

    def run_build(self, docker, record):
        """
        Build the docs in an environment.

        :param docker: if ``True``, the build uses a ``DockerBuildEnvironment``,
            otherwise it uses a ``LocalBuildEnvironment`` to run all the
            commands to build the docs
        :param record: whether or not record all the commands in the ``Build``
            instance
        """
        env_vars = self.get_env_vars()

        if docker:
            env_cls = DockerBuildEnvironment
        else:
            env_cls = LocalBuildEnvironment
        self.build_env = env_cls(
            project=self.project,
            version=self.version,
            config=self.config,
            build=self.build,
            record=record,
            environment=env_vars,
        )

        # Environment used for building code, usually with Docker
        with self.build_env:
            python_env_cls = Virtualenv
            if self.config.conda is not None:
                log.info(
                    LOG_TEMPLATE.format(
                        project=self.project.slug,
                        version=self.version.slug,
                        msg='Using conda',
                    ),
                )
                python_env_cls = Conda
            self.python_env = python_env_cls(
                version=self.version,
                build_env=self.build_env,
                config=self.config,
            )

            try:
                self.setup_python_environment()

                # TODO the build object should have an idea of these states,
                # extend the model to include an idea of these outcomes
                outcomes = self.build_docs()
                build_id = self.build.get('id')
            except vcs_support_utils.LockTimeout as e:
                self.task.retry(exc=e, throw=False)
                raise VersionLockedError
            except SoftTimeLimitExceeded:
                raise BuildTimeoutError

            # Finalize build and update web servers
            if build_id:
                self.update_app_instances(
                    html=bool(outcomes['html']),
                    search=bool(outcomes['search']),
                    localmedia=bool(outcomes['localmedia']),
                    pdf=bool(outcomes['pdf']),
                    epub=bool(outcomes['epub']),
                )
            else:
                log.warning('No build ID, not syncing files')

        if self.build_env.failed:
            self.send_notifications()

        build_complete.send(sender=Build, build=self.build_env.build)

    @staticmethod
    def get_project(project_pk):
        """Get project from API."""
        project_data = api_v2.project(project_pk).get()
        return APIProject(**project_data)

    @staticmethod
    def get_build(build_pk):
        """
        Retrieve build object from API.

        :param build_pk: Build primary key
        """
        build = {}
        if build_pk:
            build = api_v2.build(build_pk).get()
        private_keys = [
            'project',
            'version',
            'resource_uri',
            'absolute_uri',
        ]
        return {
            key: val
            for key, val in build.items() if key not in private_keys
        }

    def setup_vcs(self):
        """
        Update the checkout of the repo to make sure it's the latest.

        This also syncs versions in the DB.

        :param build_env: Build environment
        """
        self.setup_env.update_build(state=BUILD_STATE_CLONING)

        log.info(
            LOG_TEMPLATE.format(
                project=self.project.slug,
                version=self.version.slug,
                msg='Updating docs from VCS',
            ),
        )
        try:
            self.sync_repo()
        except RepositoryError:
            # Do not log as ERROR handled exceptions
            log.warning('There was an error with the repository', exc_info=True)
        except vcs_support_utils.LockTimeout:
            log.info(
                'Lock still active: project=%s version=%s',
                self.project.slug,
                self.version.slug,
            )
        except Exception:
            # Catch unhandled errors when syncing
            log.exception(
                'An unhandled exception was raised during VCS syncing',
                extra={
                    'stack': True,
                    'tags': {
                        'build': self.build['id'],
                        'project': self.project.slug,
                        'version': self.version.slug,
                    },
                },
            )

        commit = self.project.vcs_repo(self.version.slug).commit
        if commit:
            self.build['commit'] = commit

    def get_env_vars(self):
        """Get bash environment variables used for all builder commands."""
        env = {
            'READTHEDOCS': True,
            'READTHEDOCS_VERSION': self.version.slug,
            'READTHEDOCS_PROJECT': self.project.slug,
        }

        if self.config.conda is not None:
            env.update({
                'CONDA_ENVS_PATH': os.path.join(self.project.doc_path, 'conda'),
                'CONDA_DEFAULT_ENV': self.version.slug,
                'BIN_PATH': os.path.join(
                    self.project.doc_path,
                    'conda',
                    self.version.slug,
                    'bin',
                ),
            })
        else:
            env.update({
                'BIN_PATH': os.path.join(
                    self.project.doc_path,
                    'envs',
                    self.version.slug,
                    'bin',
                ),
            })

        # Update environment from Project's specific environment variables
        env.update(self.project.environment_variables)

        return env

    def set_valid_clone(self):
        """Mark on the project that it has been cloned properly."""
        project_data = api_v2.project(self.project.pk).get()
        project_data['has_valid_clone'] = True
        api_v2.project(self.project.pk).put(project_data)
        self.project.has_valid_clone = True
        self.version.project.has_valid_clone = True

    def save_build_config(self):
        """Save config in the build object."""
        pk = self.build['id']
        config = self.config.as_dict()
        api_v2.build(pk).patch({
            'config': config,
        })
        self.build['config'] = config

    def update_app_instances(
            self,
            html=False,
            localmedia=False,
            search=False,
            pdf=False,
            epub=False,
    ):
        """
        Update application instances with build artifacts.

        This triggers updates across application instances for html, pdf, epub,
        downloads, and search. Tasks are broadcast to all web servers from here.
        """
        # Update version if we have successfully built HTML output
        try:
            if html:
                version = api_v2.version(self.version.pk)
                version.patch({
                    'built': True,
                })
        except HttpClientError:
            log.exception(
                'Updating version failed, skipping file sync: version=%s',
                self.version,
            )

        # Broadcast finalization steps to web application instances
        broadcast(
            type='app',
            task=sync_files,
            args=[
                self.project.pk,
                self.version.pk,
            ],
            kwargs=dict(
                hostname=socket.gethostname(),
                html=html,
                localmedia=localmedia,
                search=search,
                pdf=pdf,
                epub=epub,
            ),
            callback=sync_callback.s(
                version_pk=self.version.pk,
                commit=self.build['commit'],
                search=search,
            ),
        )

    def setup_python_environment(self):
        """
        Build the virtualenv and install the project into it.

        Always build projects with a virtualenv.

        :param build_env: Build environment to pass commands and execution through.
        """
        self.build_env.update_build(state=BUILD_STATE_INSTALLING)

        with self.project.repo_nonblockinglock(version=self.version):
            # Check if the python version/build image in the current venv is the
            # same to be used in this build and if it differs, wipe the venv to
            # avoid conflicts.
            if self.python_env.is_obsolete:
                self.python_env.delete_existing_venv_dir()
            else:
                self.python_env.delete_existing_build_dir()

            self.python_env.setup_base()
            self.python_env.save_environment_json()
            self.python_env.install_core_requirements()
            self.python_env.install_requirements()

    def build_docs(self):
        """
        Wrapper to all build functions.

        Executes the necessary builds for this task and returns whether the
        build was successful or not.

        :returns: Build outcomes with keys for html, search, localmedia, pdf,
                  and epub
        :rtype: dict
        """
        self.build_env.update_build(state=BUILD_STATE_BUILDING)
        before_build.send(sender=self.version)

        outcomes = defaultdict(lambda: False)
        with self.project.repo_nonblockinglock(version=self.version):
            outcomes['html'] = self.build_docs_html()
            outcomes['search'] = self.build_docs_search()
            outcomes['localmedia'] = self.build_docs_localmedia()
            outcomes['pdf'] = self.build_docs_pdf()
            outcomes['epub'] = self.build_docs_epub()

        after_build.send(sender=self.version)
        return outcomes

    def build_docs_html(self):
        """Build HTML docs."""
        html_builder = get_builder_class(self.config.doctype)(
            build_env=self.build_env,
            python_env=self.python_env,
        )
        if self.build_force:
            html_builder.force()
        html_builder.append_conf()
        success = html_builder.build()
        if success:
            html_builder.move()

        # Gracefully attempt to move files via task on web workers.
        try:
            broadcast(
                type='app',
                task=move_files,
                args=[self.version.pk, socket.gethostname()],
                kwargs=dict(html=True),
            )
        except socket.error:
            log.exception('move_files task has failed on socket error.')

        return success

    def build_docs_search(self):
        """Build search data."""
        # Search is always run in sphinx using the rtd-sphinx-extension.
        # Mkdocs has no search currently.
        if self.is_type_sphinx():
            return True
        return False

    def build_docs_localmedia(self):
        """Get local media files with separate build."""
        if 'htmlzip' not in self.config.formats:
            return False
        # We don't generate a zip for mkdocs currently.
        if self.is_type_sphinx():
            return self.build_docs_class('sphinx_singlehtmllocalmedia')
        return False

    def build_docs_pdf(self):
        """Build PDF docs."""
        if 'pdf' not in self.config.formats:
            return False
        # Mkdocs has no pdf generation currently.
        if self.is_type_sphinx():
            return self.build_docs_class('sphinx_pdf')
        return False

    def build_docs_epub(self):
        """Build ePub docs."""
        if 'epub' not in self.config.formats:
            return False
        # Mkdocs has no epub generation currently.
        if self.is_type_sphinx():
            return self.build_docs_class('sphinx_epub')
        return False

    def build_docs_class(self, builder_class):
        """
        Build docs with additional doc backends.

        These steps are not necessarily required for the build to halt, so we
        only raise a warning exception here. A hard error will halt the build
        process.
        """
        builder = get_builder_class(builder_class)(
            self.build_env,
            python_env=self.python_env,
        )
        success = builder.build()
        builder.move()
        return success

    def send_notifications(self):
        """Send notifications on build failure."""
        send_notifications.delay(self.version.pk, build_pk=self.build['id'])

    def is_type_sphinx(self):
        """Is documentation type Sphinx."""
        return 'sphinx' in self.config.doctype


# Web tasks
@app.task(queue='web')
def sync_files(
        project_pk,
        version_pk,
        hostname=None,
        html=False,
        localmedia=False,
        search=False,
        pdf=False,
        epub=False,
):
    """
    Sync build artifacts to application instances.

    This task broadcasts from a build instance on build completion and performs
    synchronization of build artifacts on each application instance.
    """
    # Clean up unused artifacts
    version = Version.objects.get(pk=version_pk)
    if not pdf:
        remove_dirs([
            version.project.get_production_media_path(
                type_='pdf',
                version_slug=version.slug,
            ),
        ])
    if not epub:
        remove_dirs([
            version.project.get_production_media_path(
                type_='epub',
                version_slug=version.slug,
            ),
        ])

    # Sync files to the web servers
    move_files(
        version_pk,
        hostname,
        html=html,
        localmedia=localmedia,
        search=search,
        pdf=pdf,
        epub=epub,
    )

    # Symlink project
    symlink_project(project_pk)

    # Update metadata
    update_static_metadata(project_pk)


@app.task(queue='web')
def move_files(
        version_pk,
        hostname,
        html=False,
        localmedia=False,
        search=False,
        pdf=False,
        epub=False,
):
    """
    Task to move built documentation to web servers.

    :param version_pk: Version id to sync files for
    :param hostname: Hostname to sync to
    :param html: Sync HTML
    :type html: bool
    :param localmedia: Sync local media files
    :type localmedia: bool
    :param search: Sync search files
    :type search: bool
    :param pdf: Sync PDF files
    :type pdf: bool
    :param epub: Sync ePub files
    :type epub: bool
    """
    version = Version.objects.get(pk=version_pk)
    log.debug(
        LOG_TEMPLATE.format(
            project=version.project.slug,
            version=version.slug,
            msg='Moving files',
        ),
    )

    if html:
        from_path = version.project.artifact_path(
            version=version.slug,
            type_=version.project.documentation_type,
        )
        target = version.project.rtd_build_path(version.slug)
        Syncer.copy(from_path, target, host=hostname)

    if 'sphinx' in version.project.documentation_type:
        if search:
            from_path = version.project.artifact_path(
                version=version.slug,
                type_='sphinx_search',
            )
            to_path = version.project.get_production_media_path(
                type_='json',
                version_slug=version.slug,
                include_file=False,
            )
            Syncer.copy(from_path, to_path, host=hostname)

        if localmedia:
            from_path = version.project.artifact_path(
                version=version.slug,
                type_='sphinx_localmedia',
            )
            to_path = version.project.get_production_media_path(
                type_='htmlzip',
                version_slug=version.slug,
                include_file=False,
            )
            Syncer.copy(from_path, to_path, host=hostname)

        # Always move PDF's because the return code lies.
        if pdf:
            from_path = version.project.artifact_path(
                version=version.slug,
                type_='sphinx_pdf',
            )
            to_path = version.project.get_production_media_path(
                type_='pdf',
                version_slug=version.slug,
                include_file=False,
            )
            Syncer.copy(from_path, to_path, host=hostname)
        if epub:
            from_path = version.project.artifact_path(
                version=version.slug,
                type_='sphinx_epub',
            )
            to_path = version.project.get_production_media_path(
                type_='epub',
                version_slug=version.slug,
                include_file=False,
            )
            Syncer.copy(from_path, to_path, host=hostname)


@app.task(queue='web')
<<<<<<< HEAD
=======
def update_search(version_pk, commit, delete_non_commit_files=True):
    """
    Task to update search indexes.

    :param version_pk: Version id to update
    :param commit: Commit that updated index
    :param delete_non_commit_files: Delete files not in commit from index
    """
    version = Version.objects.get(pk=version_pk)

    page_list = process_all_json_files(version, build_dir=False)

    log_msg = ' '.join([page['path'] for page in page_list])
    log.info(
        '(Search Index) Sending Data: %s [%s]',
        version.project.slug,
        log_msg,
    )
    index_search_request(
        version=version,
        page_list=page_list,
        commit=commit,
        project_scale=0,
        page_scale=0,
        # Don't index sections to speed up indexing.
        # They aren't currently exposed anywhere.
        section=False,
        delete=delete_non_commit_files,
    )


@app.task(queue='web', throws=(BuildEnvironmentWarning,))
>>>>>>> 7a541825
def symlink_project(project_pk):
    project = Project.objects.get(pk=project_pk)
    for symlink in [PublicSymlink, PrivateSymlink]:
        sym = symlink(project=project)
        sym.run()


@app.task(queue='web', throws=(BuildEnvironmentWarning,))
def symlink_domain(project_pk, domain, delete=False):
    """
    Symlink domain.

    :param project_pk: project's pk
    :type project_pk: int
    :param domain: domain for the symlink
    :type domain: str
    """
    project = Project.objects.get(pk=project_pk)
    for symlink in [PublicSymlink, PrivateSymlink]:
        sym = symlink(project=project)
        if delete:
            sym.remove_symlink_cname(domain)
        else:
            sym.symlink_cnames(domain)


@app.task(queue='web')
def remove_orphan_symlinks():
    """
    Remove orphan symlinks.

    List CNAME_ROOT for Public and Private symlinks, check that all the listed
    cname exist in the database and if doesn't exist, they are un-linked.
    """
    for symlink in [PublicSymlink, PrivateSymlink]:
        for domain_path in [symlink.PROJECT_CNAME_ROOT, symlink.CNAME_ROOT]:
            valid_cnames = set(
                Domain.objects.all().values_list('domain', flat=True),
            )
            orphan_cnames = set(os.listdir(domain_path)) - valid_cnames
            for cname in orphan_cnames:
                orphan_domain_path = os.path.join(domain_path, cname)
                log.info('Unlinking orphan CNAME: %s', orphan_domain_path)
                safe_unlink(orphan_domain_path)


@app.task(queue='web')
def broadcast_remove_orphan_symlinks():
    """
    Broadcast the task ``remove_orphan_symlinks`` to all our web servers.

    This task is executed by CELERY BEAT.
    """
    broadcast(type='web', task=remove_orphan_symlinks, args=[])


@app.task(queue='web', throws=(BuildEnvironmentWarning,))
def symlink_subproject(project_pk):
    project = Project.objects.get(pk=project_pk)
    for symlink in [PublicSymlink, PrivateSymlink]:
        sym = symlink(project=project)
        sym.symlink_subprojects()


@app.task(queue='web')
def fileify(version_pk, commit):
    """
    Create ImportedFile objects for all of a version's files.

    This is so we have an idea of what files we have in the database.
    """
    version = Version.objects.get(pk=version_pk)
    project = version.project

    if not commit:
        log.info(
            LOG_TEMPLATE.format(
                project=project.slug,
                version=version.slug,
                msg=(
                    'Imported File not being built because no commit '
                    'information'
                ),
            ),
        )
        return

    path = project.rtd_build_path(version.slug)
    if path:
        log.info(
            LOG_TEMPLATE.format(
                project=version.project.slug,
                version=version.slug,
                msg='Creating ImportedFiles',
            ),
        )
        _manage_imported_files(version, path, commit)
    else:
        log.info(
            LOG_TEMPLATE.format(
                project=project.slug,
                version=version.slug,
                msg='No ImportedFile files',
            ),
        )


def _manage_imported_files(version, path, commit):
    """
    Update imported files for version.

    :param version: Version instance
    :param path: Path to search
    :param commit: Commit that updated path
    """
    changed_files = set()
    created_html_files = []
    for root, __, filenames in os.walk(path):
        for filename in filenames:
<<<<<<< HEAD
            if fnmatch.fnmatch(filename, '*.html'):
                model_class = HTMLFile
            else:
                model_class = ImportedFile

            dirpath = os.path.join(root.replace(path, '').lstrip('/'),
                                   filename.lstrip('/'))
=======
            dirpath = os.path.join(
                root.replace(path, '').lstrip('/'),
                filename.lstrip('/'),
            )
>>>>>>> 7a541825
            full_path = os.path.join(root, filename)
            md5 = hashlib.md5(open(full_path, 'rb').read()).hexdigest()
            try:
                # pylint: disable=unpacking-non-sequence
                obj, __ = model_class.objects.get_or_create(
                    project=version.project,
                    version=version,
                    path=dirpath,
                    name=filename,
                )
            except model_class.MultipleObjectsReturned:
                log.warning('Error creating ImportedFile')
                continue
            if obj.md5 != md5:
                obj.md5 = md5
                changed_files.add(dirpath)
            if obj.commit != commit:
                obj.commit = commit
            obj.save()

            if model_class == HTMLFile:
                # the `obj` is HTMLFile, so add it to the list
                created_html_files.append(obj)

    # Send bulk_post_create signal for bulk indexing to Elasticsearch
    bulk_post_create.send(sender=HTMLFile, instance_list=created_html_files)

    # Delete the HTMLFile first from previous commit and
    # send bulk_post_delete signal for bulk removing from Elasticsearch
    delete_queryset = (HTMLFile.objects.filter(project=version.project, version=version)
                                       .exclude(commit=commit))
    # Keep the objects into memory to send it to signal
    instance_list = list(delete_queryset)
    # Safely delete from database
    delete_queryset.delete()
    # Always pass the list of instance, not queryset.
    bulk_post_delete.send(sender=HTMLFile, instance_list=instance_list)

    # Delete ImportedFiles from previous versions
<<<<<<< HEAD
    (ImportedFile.objects.filter(project=version.project, version=version)
                         .exclude(commit=commit).delete())
=======
    ImportedFile.objects.filter(
        project=version.project,
        version=version,
    ).exclude(commit=commit).delete()
>>>>>>> 7a541825
    changed_files = [
        resolve_path(
            version.project,
            filename=file,
            version_slug=version.slug,
        ) for file in changed_files
    ]
    files_changed.send(
        sender=Project,
        project=version.project,
        files=changed_files,
    )


@app.task(queue='web')
def send_notifications(version_pk, build_pk):
    version = Version.objects.get(pk=version_pk)
    build = Build.objects.get(pk=build_pk)

    for hook in version.project.webhook_notifications.all():
        webhook_notification(version, build, hook.url)
    for email in version.project.emailhook_notifications.all().values_list(
            'email',
            flat=True,
    ):
        email_notification(version, build, email)


def email_notification(version, build, email):
    """
    Send email notifications for build failure.

    :param version: :py:class:`Version` instance that failed
    :param build: :py:class:`Build` instance that failed
    :param email: Email recipient address
    """
    log.debug(
        LOG_TEMPLATE.format(
            project=version.project.slug,
            version=version.slug,
            msg='sending email to: %s' % email,
        ),
    )

    # We send only what we need from the Django model objects here to avoid
    # serialization problems in the ``readthedocs.core.tasks.send_email_task``
    context = {
        'version': {
            'verbose_name': version.verbose_name,
        },
        'project': {
            'name': version.project.name,
        },
        'build': {
            'pk': build.pk,
            'error': build.error,
        },
        'build_url': 'https://{}{}'.format(
            getattr(settings, 'PRODUCTION_DOMAIN', 'readthedocs.org'),
            build.get_absolute_url(),
        ),
        'unsub_url': 'https://{}{}'.format(
            getattr(settings, 'PRODUCTION_DOMAIN', 'readthedocs.org'),
            reverse('projects_notifications', args=[version.project.slug]),
        ),
    }

    if build.commit:
        title = _(
            'Failed: {project[name]} ({commit})',
        ).format(commit=build.commit[:8], **context)
    else:
        title = _('Failed: {project[name]} ({version[verbose_name]})').format(
            **context
        )

    send_email(
        email,
        title,
        template='projects/email/build_failed.txt',
        template_html='projects/email/build_failed.html',
        context=context,
    )


def webhook_notification(version, build, hook_url):
    """
    Send webhook notification for project webhook.

    :param version: Version instance to send hook for
    :param build: Build instance that failed
    :param hook_url: Hook URL to send to
    """
    project = version.project

    data = json.dumps({
        'name': project.name,
        'slug': project.slug,
        'build': {
            'id': build.id,
            'success': build.success,
            'date': build.date.strftime('%Y-%m-%d %H:%M:%S'),
        },
    })
    log.debug(
        LOG_TEMPLATE.format(
            project=project.slug,
            version='',
            msg='sending notification to: %s' % hook_url,
        ),
    )
    try:
        requests.post(hook_url, data=data)
    except Exception:
        log.exception('Failed to POST on webhook url: url=%s', hook_url)


@app.task(queue='web')
def update_static_metadata(project_pk, path=None):
    """
    Update static metadata JSON file.

    Metadata settings include the following project settings:

    version
      The default version for the project, default: `latest`

    language
      The default language for the project, default: `en`

    languages
      List of languages built by linked translation projects.
    """
    project = Project.objects.get(pk=project_pk)
    if not path:
        path = project.static_metadata_path()

    log.info(
        LOG_TEMPLATE.format(
            project=project.slug,
            version='',
            msg='Updating static metadata',
        ),
    )
    translations = [trans.language for trans in project.translations.all()]
    languages = set(translations)
    # Convert to JSON safe types
    metadata = {
        'version': project.default_version,
        'language': project.language,
        'languages': list(languages),
        'single_version': project.single_version,
        'subdomain': project.subdomain(),
        'canonical_url': project.get_canonical_url(),
    }
    try:
        fh = open(path, 'w+')
        json.dump(metadata, fh)
        fh.close()
    except (AttributeError, IOError) as e:
        log.debug(
            LOG_TEMPLATE.format(
                project=project.slug,
                version='',
                msg='Cannot write to metadata.json: {}'.format(e),
            ),
        )


# Random Tasks
@app.task()
def remove_dirs(paths):
    """
    Remove artifacts from servers.

    This is mainly a wrapper around shutil.rmtree so that we can remove things across
    every instance of a type of server (eg. all builds or all webs).

    :param paths: list containing PATHs where file is on disk
    """
    for path in paths:
        log.info('Removing %s', path)
        shutil.rmtree(path, ignore_errors=True)


@app.task(queue='web')
def sync_callback(_, version_pk, commit, *args, **kwargs):
    """
    Called once the sync_files tasks are done.

    The first argument is the result from previous tasks, which we discard.
    """
    fileify(version_pk, commit=commit)
<<<<<<< HEAD
=======
    if kwargs.get('search'):
        update_search(version_pk, commit=commit)
>>>>>>> 7a541825


@app.task()
def finish_inactive_builds():
    """
    Finish inactive builds.

    A build is consider inactive if it's not in ``FINISHED`` state and it has been
    "running" for more time that the allowed one (``Project.container_time_limit``
    or ``DOCKER_LIMITS['time']`` plus a 20% of it).

    These inactive builds will be marked as ``success`` and ``FINISHED`` with an
    ``error`` to be communicated to the user.
    """
    time_limit = int(DOCKER_LIMITS['time'] * 1.2)
    delta = datetime.timedelta(seconds=time_limit)
    query = (
        ~Q(state=BUILD_STATE_FINISHED) & Q(date__lte=timezone.now() - delta)
    )

    builds_finished = 0
    builds = Build.objects.filter(query)[:50]
    for build in builds:

        if build.project.container_time_limit:
            custom_delta = datetime.timedelta(
                seconds=int(build.project.container_time_limit),
            )
            if build.date + custom_delta > timezone.now():
                # Do not mark as FINISHED builds with a custom time limit that wasn't
                # expired yet (they are still building the project version)
                continue

        build.success = False
        build.state = BUILD_STATE_FINISHED
        build.error = _(
            'This build was terminated due to inactivity. If you '
            'continue to encounter this error, file a support '
            'request with and reference this build id ({}).'.format(build.pk),
        )
        build.save()
        builds_finished += 1

    log.info(
        'Builds marked as "Terminated due inactivity": %s',
        builds_finished,
    )


@app.task(queue='web')
def retry_domain_verification(domain_pk):
    """
    Trigger domain verification on a domain.

    :param domain_pk: a `Domain` pk to verify
    """
    domain = Domain.objects.get(pk=domain_pk)
    domain_verify.send(
        sender=domain.__class__,
        domain=domain,
    )<|MERGE_RESOLUTION|>--- conflicted
+++ resolved
@@ -71,12 +71,9 @@
     after_vcs,
     before_build,
     before_vcs,
-<<<<<<< HEAD
     files_changed,
     bulk_post_create,
     bulk_post_delete,
-=======
->>>>>>> 7a541825
     domain_verify,
     files_changed,
 )
@@ -1032,41 +1029,6 @@
 
 
 @app.task(queue='web')
-<<<<<<< HEAD
-=======
-def update_search(version_pk, commit, delete_non_commit_files=True):
-    """
-    Task to update search indexes.
-
-    :param version_pk: Version id to update
-    :param commit: Commit that updated index
-    :param delete_non_commit_files: Delete files not in commit from index
-    """
-    version = Version.objects.get(pk=version_pk)
-
-    page_list = process_all_json_files(version, build_dir=False)
-
-    log_msg = ' '.join([page['path'] for page in page_list])
-    log.info(
-        '(Search Index) Sending Data: %s [%s]',
-        version.project.slug,
-        log_msg,
-    )
-    index_search_request(
-        version=version,
-        page_list=page_list,
-        commit=commit,
-        project_scale=0,
-        page_scale=0,
-        # Don't index sections to speed up indexing.
-        # They aren't currently exposed anywhere.
-        section=False,
-        delete=delete_non_commit_files,
-    )
-
-
-@app.task(queue='web', throws=(BuildEnvironmentWarning,))
->>>>>>> 7a541825
 def symlink_project(project_pk):
     project = Project.objects.get(pk=project_pk)
     for symlink in [PublicSymlink, PrivateSymlink]:
@@ -1186,7 +1148,6 @@
     created_html_files = []
     for root, __, filenames in os.walk(path):
         for filename in filenames:
-<<<<<<< HEAD
             if fnmatch.fnmatch(filename, '*.html'):
                 model_class = HTMLFile
             else:
@@ -1194,12 +1155,6 @@
 
             dirpath = os.path.join(root.replace(path, '').lstrip('/'),
                                    filename.lstrip('/'))
-=======
-            dirpath = os.path.join(
-                root.replace(path, '').lstrip('/'),
-                filename.lstrip('/'),
-            )
->>>>>>> 7a541825
             full_path = os.path.join(root, filename)
             md5 = hashlib.md5(open(full_path, 'rb').read()).hexdigest()
             try:
@@ -1239,15 +1194,8 @@
     bulk_post_delete.send(sender=HTMLFile, instance_list=instance_list)
 
     # Delete ImportedFiles from previous versions
-<<<<<<< HEAD
     (ImportedFile.objects.filter(project=version.project, version=version)
                          .exclude(commit=commit).delete())
-=======
-    ImportedFile.objects.filter(
-        project=version.project,
-        version=version,
-    ).exclude(commit=commit).delete()
->>>>>>> 7a541825
     changed_files = [
         resolve_path(
             version.project,
@@ -1441,11 +1389,6 @@
     The first argument is the result from previous tasks, which we discard.
     """
     fileify(version_pk, commit=commit)
-<<<<<<< HEAD
-=======
-    if kwargs.get('search'):
-        update_search(version_pk, commit=commit)
->>>>>>> 7a541825
 
 
 @app.task()
