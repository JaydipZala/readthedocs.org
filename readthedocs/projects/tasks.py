--- conflicted
+++ resolved
@@ -31,15 +31,12 @@
     BUILD_STATE_CLONING,
     BUILD_STATE_FINISHED,
     BUILD_STATE_INSTALLING,
+    BUILD_STATUS_SUCCESS,
+    BUILD_STATUS_FAILURE,
     LATEST,
     LATEST_VERBOSE_NAME,
     STABLE_VERBOSE_NAME,
     EXTERNAL,
-<<<<<<< HEAD
-=======
-    BUILD_STATUS_SUCCESS,
-    BUILD_STATUS_FAILURE,
->>>>>>> c4f06dcc
 )
 from readthedocs.builds.models import APIVersion, Build, Version
 from readthedocs.builds.signals import build_complete
