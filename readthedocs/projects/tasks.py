# -*- coding: utf-8 -*-
"""
Tasks related to projects.

This includes fetching repository code, cleaning ``conf.py`` files, and
rebuilding documentation.
"""

from __future__ import (
    absolute_import,
    division,
    print_function,
    unicode_literals,
)

import datetime
import fnmatch
import hashlib
import json
import logging
import os
import shutil
import socket
from collections import Counter, defaultdict

import requests
from builtins import str
from celery.exceptions import SoftTimeLimitExceeded
from django.conf import settings
from django.urls import reverse
from django.db.models import Q
from django.utils import timezone
from django.utils.translation import ugettext_lazy as _
from slumber.exceptions import HttpClientError

from readthedocs.builds.constants import (
    BUILD_STATE_BUILDING,
    BUILD_STATE_CLONING,
    BUILD_STATE_FINISHED,
    BUILD_STATE_INSTALLING,
    LATEST,
    LATEST_VERBOSE_NAME,
    STABLE_VERBOSE_NAME,
)
from readthedocs.builds.models import APIVersion, Build, Version
from readthedocs.builds.signals import build_complete
from readthedocs.builds.syncers import Syncer
from readthedocs.config import ConfigError
from readthedocs.core.resolver import resolve_path
from readthedocs.core.symlink import PrivateSymlink, PublicSymlink
from readthedocs.core.utils import broadcast, safe_unlink, send_email
from readthedocs.doc_builder.config import load_yaml_config
from readthedocs.doc_builder.constants import DOCKER_LIMITS
from readthedocs.doc_builder.environments import (
    DockerBuildEnvironment,
    LocalBuildEnvironment,
)
from readthedocs.doc_builder.exceptions import (
    BuildEnvironmentError,
    BuildTimeoutError,
    ProjectBuildsSkippedError,
    VersionLockedError,
    YAMLParseError,
    BuildEnvironmentWarning,
)
from readthedocs.doc_builder.loader import get_builder_class
from readthedocs.doc_builder.python_environments import Conda, Virtualenv
from readthedocs.projects.models import APIProject
from readthedocs.restapi.client import api as api_v2
from readthedocs.vcs_support import utils as vcs_support_utils
from readthedocs.worker import app
from .constants import LOG_TEMPLATE
from .exceptions import RepositoryError
from .models import Domain, ImportedFile, Project
from .models import HTMLFile
from .signals import (
    after_build,
    after_vcs,
    before_build,
    before_vcs,
    files_changed,
<<<<<<< HEAD
    bulk_post_create,
    bulk_post_delete
=======
    domain_verify,
>>>>>>> cb0dedf0
)

log = logging.getLogger(__name__)


class SyncRepositoryMixin(object):

    """Mixin that handles the VCS sync/update."""

    @staticmethod
    def get_version(project=None, version_pk=None):
        """
        Retrieve version data from the API.

        :param project: project object to sync
        :type project: projects.models.Project
        :param version_pk: version pk to sync
        :type version_pk: int
        :returns: a data-complete version object
        :rtype: builds.models.APIVersion
        """
        assert (project or version_pk), 'project or version_pk is needed'
        if version_pk:
            version_data = api_v2.version(version_pk).get()
        else:
            version_data = (api_v2
                            .version(project.slug)
                            .get(slug=LATEST)['objects'][0])
        return APIVersion(**version_data)

    def get_vcs_repo(self):
        """Get the VCS object of the current project."""
        version_repo = self.project.vcs_repo(
            self.version.slug,
            # When called from ``SyncRepositoryTask.run`` we don't have
            # a ``setup_env`` so we use just ``None`` and commands won't
            # be recorded
            getattr(self, 'setup_env', None),
        )
        return version_repo

    def sync_repo(self):
        """Update the project's repository and hit ``sync_versions`` API."""
        # Make Dirs
        if not os.path.exists(self.project.doc_path):
            os.makedirs(self.project.doc_path)

        if not self.project.vcs_repo():
            raise RepositoryError(
                _('Repository type "{repo_type}" unknown').format(
                    repo_type=self.project.repo_type,
                ),
            )

        with self.project.repo_nonblockinglock(version=self.version):
            # Get the actual code on disk
            try:
                before_vcs.send(sender=self.version)
                msg = 'Checking out version {slug}: {identifier}'.format(
                    slug=self.version.slug,
                    identifier=self.version.identifier,
                )
                log.info(LOG_TEMPLATE.format(
                    project=self.project.slug,
                    version=self.version.slug,
                    msg=msg,
                ))
                version_repo = self.get_vcs_repo()
                version_repo.update()
                self.sync_versions(version_repo)
                version_repo.checkout(self.version.identifier)
            finally:
                after_vcs.send(sender=self.version)

    def sync_versions(self, version_repo):
        """
        Update tags/branches hitting the API.

        It may trigger a new build to the stable version
        when hittig the ``sync_versions`` endpoint.
        """
        version_post_data = {'repo': version_repo.repo_url}

        if version_repo.supports_tags:
            version_post_data['tags'] = [
                {
                    'identifier': v.identifier,
                    'verbose_name': v.verbose_name,
                }
                for v in version_repo.tags
            ]

        if version_repo.supports_branches:
            version_post_data['branches'] = [
                {
                    'identifier': v.identifier,
                    'verbose_name': v.verbose_name,
                }
                for v in version_repo.branches
            ]

        self.validate_duplicate_reserved_versions(version_post_data)

        try:
            api_v2.project(self.project.pk).sync_versions.post(
                version_post_data
            )
        except HttpClientError:
            log.exception('Sync Versions Exception')
        except Exception:
            log.exception('Unknown Sync Versions Exception')

    def validate_duplicate_reserved_versions(self, data):
        """
        Check if there are duplicated names of reserved versions.

        The user can't have a branch and a tag with the same name of
        ``latest`` or ``stable``. Raise a RepositoryError exception
        if there is a duplicated name.

        :param data: Dict containing the versions from tags and branches
        """
        version_names = [
            version['verbose_name']
            for version in data.get('tags', []) + data.get('branches', [])
        ]
        counter = Counter(version_names)
        for reserved_name in [STABLE_VERBOSE_NAME, LATEST_VERBOSE_NAME]:
            if counter[reserved_name] > 1:
                raise RepositoryError(
                    RepositoryError.DUPLICATED_RESERVED_VERSIONS
                )


@app.task(max_retries=5, default_retry_delay=7 * 60)
def sync_repository_task(version_pk):
    """Celery task to trigger VCS version sync."""
    step = SyncRepositoryTaskStep()
    return step.run(version_pk)


class SyncRepositoryTaskStep(SyncRepositoryMixin):

    """
    Entry point to synchronize the VCS documentation.

    .. note::

        This is implemented as a separate class to isolate each run of the
        underlying task. Previously, we were using a custom ``celery.Task`` for
        this, but this class is only instantiated once -- on startup. The effect
        was that this instance shared state between workers.
    """

    def run(self, version_pk):  # pylint: disable=arguments-differ
        """
        Run the VCS synchronization.

        :param version_pk: version pk to sync
        :type version_pk: int
        :returns: whether or not the task ended successfully
        :rtype: bool
        """
        try:
            self.version = self.get_version(version_pk=version_pk)
            self.project = self.version.project
            self.sync_repo()
            return True
        except RepositoryError:
            # Do not log as ERROR handled exceptions
            log.warning('There was an error with the repository', exc_info=True)
        except vcs_support_utils.LockTimeout:
            log.info(
                'Lock still active: project=%s version=%s',
                self.project.slug,
                self.version.slug,
            )
        except Exception:
            # Catch unhandled errors when syncing
            log.exception(
                'An unhandled exception was raised during VCS syncing',
                extra={
                    'stack': True,
                    'tags': {
                        'project': self.project.slug,
                        'version': self.version.slug,
                    },
                },

            )
        return False


@app.task(
    bind=True,
    max_retries=5,
    default_retry_delay=7 * 60,
    throws=(
        VersionLockedError,
        ProjectBuildsSkippedError,
        YAMLParseError,
        BuildTimeoutError,
        ProjectBuildsSkippedError
    )
)
def update_docs_task(self, project_id, *args, **kwargs):
    step = UpdateDocsTaskStep(task=self)
    return step.run(project_id, *args, **kwargs)


class UpdateDocsTaskStep(SyncRepositoryMixin):

    """
    The main entry point for updating documentation.

    It handles all of the logic around whether a project is imported, we created
    it or a webhook is received. Then it will sync the repository and build the
    html docs if needed.

    .. note::

        This is implemented as a separate class to isolate each run of the
        underlying task. Previously, we were using a custom ``celery.Task`` for
        this, but this class is only instantiated once -- on startup. The effect
        was that this instance shared state between workers.

    """

    def __init__(self, build_env=None, python_env=None, config=None,
                 force=False, build=None, project=None,
                 version=None, task=None):
        self.build_env = build_env
        self.python_env = python_env
        self.build_force = force
        self.build = {}
        if build is not None:
            self.build = build
        self.version = {}
        if version is not None:
            self.version = version
        self.project = {}
        if project is not None:
            self.project = project
        if config is not None:
            self.config = config
        self.task = task
        self.setup_env = None

    # pylint: disable=arguments-differ
    def run(self, pk, version_pk=None, build_pk=None, record=True,
            docker=None, force=False, **__):
        """
        Run a documentation sync n' build.

        This is fully wrapped in exception handling to account for a number of
        failure cases. We first run a few commands in a local build environment,
        but do not report on environment success. This avoids a flicker on the
        build output page where the build is marked as finished in between the
        local environment steps and the docker build steps.

        If a failure is raised, or the build is not successful, return
        ``False``, otherwise, ``True``.

        Unhandled exceptions raise a generic user facing error, which directs
        the user to bug us. It is therefore a benefit to have as few unhandled
        errors as possible.

        :param pk int: Project id
        :param version_pk int: Project Version id (latest if None)
        :param build_pk int: Build id (if None, commands are not recorded)
        :param record bool: record a build object in the database
        :param docker bool: use docker to build the project (if ``None``,
            ``settings.DOCKER_ENABLE`` is used)
        :param force bool: force Sphinx build

        :returns: whether build was successful or not

        :rtype: bool
        """
        try:
            if docker is None:
                docker = settings.DOCKER_ENABLE

            self.project = self.get_project(pk)
            self.version = self.get_version(self.project, version_pk)
            self.build = self.get_build(build_pk)
            self.build_force = force
            self.config = None

            setup_successful = self.run_setup(record=record)
            if not setup_successful:
                return False

        # Catch unhandled errors in the setup step
        except Exception as e:  # noqa
            log.exception(
                'An unhandled exception was raised during build setup',
                extra={
                    'stack': True,
                    'tags': {
                        'build': build_pk,
                        'project': self.project.slug,
                        'version': self.version.slug,
                    },
                },
            )
            if self.setup_env is not None:
                self.setup_env.failure = BuildEnvironmentError(
                    BuildEnvironmentError.GENERIC_WITH_BUILD_ID.format(
                        build_id=build_pk,
                    )
                )
                self.setup_env.update_build(BUILD_STATE_FINISHED)

            # Send notifications for unhandled errors
            self.send_notifications()
            return False
        else:
            # No exceptions in the setup step, catch unhandled errors in the
            # build steps
            try:
                self.run_build(docker=docker, record=record)
            except Exception as e:  # noqa
                log.exception(
                    'An unhandled exception was raised during project build',
                    extra={
                        'stack': True,
                        'tags': {
                            'build': build_pk,
                            'project': self.project.slug,
                            'version': self.version.slug,
                        },
                    },
                )
                if self.build_env is not None:
                    self.build_env.failure = BuildEnvironmentError(
                        BuildEnvironmentError.GENERIC_WITH_BUILD_ID.format(
                            build_id=build_pk,
                        )
                    )
                    self.build_env.update_build(BUILD_STATE_FINISHED)

                # Send notifications for unhandled errors
                self.send_notifications()
                return False

        return True

    def run_setup(self, record=True):
        """
        Run setup in the local environment.

        Return True if successful.
        """
        self.setup_env = LocalBuildEnvironment(
            project=self.project,
            version=self.version,
            build=self.build,
            record=record,
            update_on_success=False,
        )

        # Environment used for code checkout & initial configuration reading
        with self.setup_env:
            if self.project.skip:
                raise ProjectBuildsSkippedError
            try:
                self.setup_vcs()
            except vcs_support_utils.LockTimeout as e:
                self.task.retry(exc=e, throw=False)
                raise VersionLockedError
            try:
                self.config = load_yaml_config(version=self.version)
            except ConfigError as e:
                raise YAMLParseError(
                    YAMLParseError.GENERIC_WITH_PARSE_EXCEPTION.format(
                        exception=str(e),
                    )
                )

            self.save_build_config()
            self.additional_vcs_operations()

        if self.setup_env.failure or self.config is None:
            msg = 'Failing build because of setup failure: {}'.format(
                self.setup_env.failure
            )
            log.info(LOG_TEMPLATE.format(
                project=self.project.slug,
                version=self.version.slug,
                msg=msg,
            ))

            # Send notification to users only if the build didn't fail because
            # of VersionLockedError: this exception occurs when a build is
            # triggered before the previous one has finished (e.g. two webhooks,
            # one after the other)
            if not isinstance(self.setup_env.failure, VersionLockedError):
                self.send_notifications()

            return False

        if self.setup_env.successful and not self.project.has_valid_clone:
            self.set_valid_clone()

        return True

    def additional_vcs_operations(self):
        """
        Execution of tasks that involve the project's VCS.

        All this tasks have access to the configuration object.
        """
        version_repo = self.get_vcs_repo()
        if version_repo.supports_submodules:
            version_repo.update_submodules(self.config)

    def run_build(self, docker, record):
        """
        Build the docs in an environment.

        :param docker: if ``True``, the build uses a ``DockerBuildEnvironment``,
            otherwise it uses a ``LocalBuildEnvironment`` to run all the
            commands to build the docs
        :param record: whether or not record all the commands in the ``Build``
            instance
        """
        env_vars = self.get_env_vars()

        if docker:
            env_cls = DockerBuildEnvironment
        else:
            env_cls = LocalBuildEnvironment
        self.build_env = env_cls(
            project=self.project,
            version=self.version,
            config=self.config,
            build=self.build,
            record=record,
            environment=env_vars,
        )

        # Environment used for building code, usually with Docker
        with self.build_env:
            python_env_cls = Virtualenv
            if self.config.conda is not None:
                log.info(LOG_TEMPLATE.format(
                    project=self.project.slug,
                    version=self.version.slug,
                    msg='Using conda',
                ))
                python_env_cls = Conda
            self.python_env = python_env_cls(
                version=self.version,
                build_env=self.build_env,
                config=self.config,
            )

            try:
                self.setup_python_environment()

                # TODO the build object should have an idea of these states,
                # extend the model to include an idea of these outcomes
                outcomes = self.build_docs()
                build_id = self.build.get('id')
            except vcs_support_utils.LockTimeout as e:
                self.task.retry(exc=e, throw=False)
                raise VersionLockedError
            except SoftTimeLimitExceeded:
                raise BuildTimeoutError

            # Finalize build and update web servers
            if build_id:
                self.update_app_instances(
                    html=bool(outcomes['html']),
                    search=bool(outcomes['search']),
                    localmedia=bool(outcomes['localmedia']),
                    pdf=bool(outcomes['pdf']),
                    epub=bool(outcomes['epub']),
                )
            else:
                log.warning('No build ID, not syncing files')

        if self.build_env.failed:
            self.send_notifications()

        build_complete.send(sender=Build, build=self.build_env.build)

    @staticmethod
    def get_project(project_pk):
        """Get project from API."""
        project_data = api_v2.project(project_pk).get()
        return APIProject(**project_data)

    @staticmethod
    def get_build(build_pk):
        """
        Retrieve build object from API.

        :param build_pk: Build primary key
        """
        build = {}
        if build_pk:
            build = api_v2.build(build_pk).get()
        private_keys = [
            'project', 'version', 'resource_uri', 'absolute_uri',
        ]
        return {
            key: val
            for key, val in build.items()
            if key not in private_keys
        }

    def setup_vcs(self):
        """
        Update the checkout of the repo to make sure it's the latest.

        This also syncs versions in the DB.

        :param build_env: Build environment
        """
        self.setup_env.update_build(state=BUILD_STATE_CLONING)

        log.info(LOG_TEMPLATE.format(
            project=self.project.slug,
            version=self.version.slug,
            msg='Updating docs from VCS',
        ))
        try:
            self.sync_repo()
        except RepositoryError:
            # Do not log as ERROR handled exceptions
            log.warning('There was an error with the repository', exc_info=True)
        except vcs_support_utils.LockTimeout:
            log.info(
                'Lock still active: project=%s version=%s',
                self.project.slug,
                self.version.slug,
            )
        except Exception:
            # Catch unhandled errors when syncing
            log.exception(
                'An unhandled exception was raised during VCS syncing',
                extra={
                    'stack': True,
                    'tags': {
                        'build': self.build['id'],
                        'project': self.project.slug,
                        'version': self.version.slug,
                    },
                },
            )

        commit = self.project.vcs_repo(self.version.slug).commit
        if commit:
            self.build['commit'] = commit

    def get_env_vars(self):
        """Get bash environment variables used for all builder commands."""
        env = {
            'READTHEDOCS': True,
            'READTHEDOCS_VERSION': self.version.slug,
            'READTHEDOCS_PROJECT': self.project.slug,
        }

        if self.config.conda is not None:
            env.update({
                'CONDA_ENVS_PATH': os.path.join(self.project.doc_path, 'conda'),
                'CONDA_DEFAULT_ENV': self.version.slug,
                'BIN_PATH': os.path.join(
                    self.project.doc_path,
                    'conda',
                    self.version.slug,
                    'bin',
                ),
            })
        else:
            env.update({
                'BIN_PATH': os.path.join(
                    self.project.doc_path,
                    'envs',
                    self.version.slug,
                    'bin',
                ),
            })

        # Update environment from Project's specific environment variables
        env.update(self.project.environment_variables)

        return env

    def set_valid_clone(self):
        """Mark on the project that it has been cloned properly."""
        project_data = api_v2.project(self.project.pk).get()
        project_data['has_valid_clone'] = True
        api_v2.project(self.project.pk).put(project_data)
        self.project.has_valid_clone = True
        self.version.project.has_valid_clone = True

    def save_build_config(self):
        """Save config in the build object."""
        pk = self.build['id']
        config = self.config.as_dict()
        api_v2.build(pk).patch({
            'config': config,
        })
        self.build['config'] = config

    def update_app_instances(self, html=False, localmedia=False, search=False,
                             pdf=False, epub=False):
        """
        Update application instances with build artifacts.

        This triggers updates across application instances for html, pdf, epub,
        downloads, and search. Tasks are broadcast to all web servers from here.
        """
        # Update version if we have successfully built HTML output
        try:
            if html:
                version = api_v2.version(self.version.pk)
                version.patch({
                    'built': True,
                })
        except HttpClientError:
            log.exception(
                'Updating version failed, skipping file sync: version=%s',
                self.version,
            )

        # Broadcast finalization steps to web application instances
        broadcast(
            type='app',
            task=sync_files,
            args=[
                self.project.pk,
                self.version.pk,
            ],
            kwargs=dict(
                hostname=socket.gethostname(),
                html=html,
                localmedia=localmedia,
                search=search,
                pdf=pdf,
                epub=epub,
            ),
            callback=sync_callback.s(
                version_pk=self.version.pk,
                commit=self.build['commit'],
            ),
        )

    def setup_python_environment(self):
        """
        Build the virtualenv and install the project into it.

        Always build projects with a virtualenv.

        :param build_env: Build environment to pass commands and execution through.
        """
        self.build_env.update_build(state=BUILD_STATE_INSTALLING)

        with self.project.repo_nonblockinglock(version=self.version):
            # Check if the python version/build image in the current venv is the
            # same to be used in this build and if it differs, wipe the venv to
            # avoid conflicts.
            if self.python_env.is_obsolete:
                self.python_env.delete_existing_venv_dir()
            else:
                self.python_env.delete_existing_build_dir()

            self.python_env.setup_base()
            self.python_env.save_environment_json()
            self.python_env.install_core_requirements()
            self.python_env.install_user_requirements()
            self.python_env.install_package()

    def build_docs(self):
        """
        Wrapper to all build functions.

        Executes the necessary builds for this task and returns whether the
        build was successful or not.

        :returns: Build outcomes with keys for html, search, localmedia, pdf,
                  and epub
        :rtype: dict
        """
        self.build_env.update_build(state=BUILD_STATE_BUILDING)
        before_build.send(sender=self.version)

        outcomes = defaultdict(lambda: False)
        with self.project.repo_nonblockinglock(version=self.version):
            outcomes['html'] = self.build_docs_html()
            outcomes['search'] = self.build_docs_search()
            outcomes['localmedia'] = self.build_docs_localmedia()
            outcomes['pdf'] = self.build_docs_pdf()
            outcomes['epub'] = self.build_docs_epub()

        after_build.send(sender=self.version)
        return outcomes

    def build_docs_html(self):
        """Build HTML docs."""
        html_builder = get_builder_class(self.config.doctype)(
            build_env=self.build_env,
            python_env=self.python_env,
        )
        if self.build_force:
            html_builder.force()
        html_builder.append_conf()
        success = html_builder.build()
        if success:
            html_builder.move()

        # Gracefully attempt to move files via task on web workers.
        try:
            broadcast(
                type='app',
                task=move_files,
                args=[self.version.pk, socket.gethostname()],
                kwargs=dict(html=True)
            )
        except socket.error:
            log.exception('move_files task has failed on socket error.')

        return success

    def build_docs_search(self):
        """Build search data."""
        # Search is always run in sphinx using the rtd-sphinx-extension.
        # Mkdocs has no search currently.
        if self.is_type_sphinx():
            return True
        return False

    def build_docs_localmedia(self):
        """Get local media files with separate build."""
        if 'htmlzip' not in self.config.formats:
            return False
        # We don't generate a zip for mkdocs currently.
        if self.is_type_sphinx():
            return self.build_docs_class('sphinx_singlehtmllocalmedia')
        return False

    def build_docs_pdf(self):
        """Build PDF docs."""
        if 'pdf' not in self.config.formats:
            return False
        # Mkdocs has no pdf generation currently.
        if self.is_type_sphinx():
            return self.build_docs_class('sphinx_pdf')
        return False

    def build_docs_epub(self):
        """Build ePub docs."""
        if 'epub' not in self.config.formats:
            return False
        # Mkdocs has no epub generation currently.
        if self.is_type_sphinx():
            return self.build_docs_class('sphinx_epub')
        return False

    def build_docs_class(self, builder_class):
        """
        Build docs with additional doc backends.

        These steps are not necessarily required for the build to halt, so we
        only raise a warning exception here. A hard error will halt the build
        process.
        """
        builder = get_builder_class(builder_class)(
            self.build_env,
            python_env=self.python_env
        )
        success = builder.build()
        builder.move()
        return success

    def send_notifications(self):
        """Send notifications on build failure."""
        send_notifications.delay(self.version.pk, build_pk=self.build['id'])

    def is_type_sphinx(self):
        """Is documentation type Sphinx."""
        return 'sphinx' in self.config.doctype


# Web tasks
@app.task(queue='web')
def sync_files(project_pk, version_pk, hostname=None, html=False,
               localmedia=False, search=False, pdf=False, epub=False):
    """
    Sync build artifacts to application instances.

    This task broadcasts from a build instance on build completion and performs
    synchronization of build artifacts on each application instance.
    """
    # Clean up unused artifacts
    version = Version.objects.get(pk=version_pk)
    if not pdf:
        remove_dirs([
            version.project.get_production_media_path(
                type_='pdf',
                version_slug=version.slug,
            ),
        ])
    if not epub:
        remove_dirs([
            version.project.get_production_media_path(
                type_='epub',
                version_slug=version.slug,
            ),
        ])

    # Sync files to the web servers
    move_files(
        version_pk,
        hostname,
        html=html,
        localmedia=localmedia,
        search=search,
        pdf=pdf,
        epub=epub,
    )

    # Symlink project
    symlink_project(project_pk)

    # Update metadata
    update_static_metadata(project_pk)


@app.task(queue='web')
def move_files(version_pk, hostname, html=False, localmedia=False,
               search=False, pdf=False, epub=False):
    """
    Task to move built documentation to web servers.

    :param version_pk: Version id to sync files for
    :param hostname: Hostname to sync to
    :param html: Sync HTML
    :type html: bool
    :param localmedia: Sync local media files
    :type localmedia: bool
    :param search: Sync search files
    :type search: bool
    :param pdf: Sync PDF files
    :type pdf: bool
    :param epub: Sync ePub files
    :type epub: bool
    """
    version = Version.objects.get(pk=version_pk)
    log.debug(
        LOG_TEMPLATE.format(
            project=version.project.slug,
            version=version.slug,
            msg='Moving files',
        )
    )

    if html:
        from_path = version.project.artifact_path(
            version=version.slug,
            type_=version.project.documentation_type,
        )
        target = version.project.rtd_build_path(version.slug)
        Syncer.copy(from_path, target, host=hostname)

    if 'sphinx' in version.project.documentation_type:
        if search:
            from_path = version.project.artifact_path(
                version=version.slug,
                type_='sphinx_search',
            )
            to_path = version.project.get_production_media_path(
                type_='json',
                version_slug=version.slug,
                include_file=False,
            )
            Syncer.copy(from_path, to_path, host=hostname)

        if localmedia:
            from_path = version.project.artifact_path(
                version=version.slug,
                type_='sphinx_localmedia',
            )
            to_path = version.project.get_production_media_path(
                type_='htmlzip',
                version_slug=version.slug,
                include_file=False,
            )
            Syncer.copy(from_path, to_path, host=hostname)

        # Always move PDF's because the return code lies.
        if pdf:
            from_path = version.project.artifact_path(
                version=version.slug,
                type_='sphinx_pdf',
            )
            to_path = version.project.get_production_media_path(
                type_='pdf',
                version_slug=version.slug,
                include_file=False,
            )
            Syncer.copy(from_path, to_path, host=hostname)
        if epub:
            from_path = version.project.artifact_path(
                version=version.slug,
                type_='sphinx_epub',
            )
            to_path = version.project.get_production_media_path(
                type_='epub',
                version_slug=version.slug,
                include_file=False,
            )
            Syncer.copy(from_path, to_path, host=hostname)


@app.task(queue='web')
<<<<<<< HEAD
=======
def update_search(version_pk, commit, delete_non_commit_files=True):
    """
    Task to update search indexes.

    :param version_pk: Version id to update
    :param commit: Commit that updated index
    :param delete_non_commit_files: Delete files not in commit from index
    """
    version = Version.objects.get(pk=version_pk)

    if 'sphinx' in version.project.documentation_type:
        page_list = process_all_json_files(version, build_dir=False)
    else:
        log.debug(
            'Unknown documentation type: %s',
            version.project.documentation_type
        )
        return

    log_msg = ' '.join([page['path'] for page in page_list])
    log.info("(Search Index) Sending Data: %s [%s]", version.project.slug,
             log_msg)
    index_search_request(
        version=version,
        page_list=page_list,
        commit=commit,
        project_scale=0,
        page_scale=0,
        # Don't index sections to speed up indexing.
        # They aren't currently exposed anywhere.
        section=False,
        delete=delete_non_commit_files,
    )


@app.task(queue='web', throws=(BuildEnvironmentWarning,))
>>>>>>> cb0dedf0
def symlink_project(project_pk):
    project = Project.objects.get(pk=project_pk)
    for symlink in [PublicSymlink, PrivateSymlink]:
        sym = symlink(project=project)
        sym.run()


@app.task(queue='web', throws=(BuildEnvironmentWarning,))
def symlink_domain(project_pk, domain_pk, delete=False):
    project = Project.objects.get(pk=project_pk)
    domain = Domain.objects.get(pk=domain_pk)
    for symlink in [PublicSymlink, PrivateSymlink]:
        sym = symlink(project=project)
        if delete:
            sym.remove_symlink_cname(domain)
        else:
            sym.symlink_cnames(domain)


@app.task(queue='web')
def remove_orphan_symlinks():
    """
    Remove orphan symlinks.

    List CNAME_ROOT for Public and Private symlinks, check that all the listed
    cname exist in the database and if doesn't exist, they are un-linked.
    """
    for symlink in [PublicSymlink, PrivateSymlink]:
        for domain_path in [symlink.PROJECT_CNAME_ROOT, symlink.CNAME_ROOT]:
            valid_cnames = set(Domain.objects.all().values_list('domain', flat=True))
            orphan_cnames = set(os.listdir(domain_path)) - valid_cnames
            for cname in orphan_cnames:
                orphan_domain_path = os.path.join(domain_path, cname)
                log.info('Unlinking orphan CNAME: %s', orphan_domain_path)
                safe_unlink(orphan_domain_path)


@app.task(queue='web')
def broadcast_remove_orphan_symlinks():
    """
    Broadcast the task ``remove_orphan_symlinks`` to all our web servers.

    This task is executed by CELERY BEAT.
    """
    broadcast(type='web', task=remove_orphan_symlinks, args=[])


@app.task(queue='web', throws=(BuildEnvironmentWarning,))
def symlink_subproject(project_pk):
    project = Project.objects.get(pk=project_pk)
    for symlink in [PublicSymlink, PrivateSymlink]:
        sym = symlink(project=project)
        sym.symlink_subprojects()


@app.task(queue='web')
def fileify(version_pk, commit):
    """
    Create ImportedFile objects for all of a version's files.

    This is so we have an idea of what files we have in the database.
    """
    version = Version.objects.get(pk=version_pk)
    project = version.project

    if not commit:
        log.info(
            LOG_TEMPLATE.format(
                project=project.slug,
                version=version.slug,
                msg=(
                    'Imported File not being built because no commit '
                    'information'
                ),
            )
        )
        return

    path = project.rtd_build_path(version.slug)
    if path:
        log.info(
            LOG_TEMPLATE.format(
                project=version.project.slug,
                version=version.slug,
                msg='Creating ImportedFiles',
            )
        )
        _manage_imported_files(version, path, commit)
    else:
        log.info(
            LOG_TEMPLATE.format(
                project=project.slug,
                version=version.slug,
                msg='No ImportedFile files',
            )
        )


def _manage_imported_files(version, path, commit):
    """
    Update imported files for version.

    :param version: Version instance
    :param path: Path to search
    :param commit: Commit that updated path
    """
    changed_files = set()
    created_html_files = []
    for root, __, filenames in os.walk(path):
        for filename in filenames:
            if fnmatch.fnmatch(filename, '*.html'):
                model_class = HTMLFile
            else:
                model_class = ImportedFile

            dirpath = os.path.join(root.replace(path, '').lstrip('/'),
                                   filename.lstrip('/'))
            full_path = os.path.join(root, filename)
            md5 = hashlib.md5(open(full_path, 'rb').read()).hexdigest()
            try:
                # pylint: disable=unpacking-non-sequence
                obj, __ = model_class.objects.get_or_create(
                    project=version.project,
                    version=version,
                    path=dirpath,
                    name=filename,
                )
            except model_class.MultipleObjectsReturned:
                log.warning('Error creating ImportedFile')
                continue
            if obj.md5 != md5:
                obj.md5 = md5
                changed_files.add(dirpath)
            if obj.commit != commit:
                obj.commit = commit
            obj.save()

            if model_class == HTMLFile:
                # the `obj` is HTMLFile, so add it to the list
                created_html_files.append(obj)

    # Send bulk_post_create signal for bulk indexing to Elasticsearch
    bulk_post_create.send(sender=HTMLFile, instance_list=created_html_files)

    # Delete the HTMLFile first from previous commit and
    # send bulk_post_delete signal for bulk removing from Elasticsearch
    delete_queryset = (HTMLFile.objects.filter(project=version.project, version=version)
                                       .exclude(commit=commit))
    # Keep the objects into memory to send it to signal
    instance_list = list(delete_queryset)
    # Safely delete from database
    delete_queryset.delete()
    # Always pass the list of instance, not queryset.
    bulk_post_delete.send(sender=HTMLFile, instance_list=instance_list)

    # Delete ImportedFiles from previous versions
    (ImportedFile.objects.filter(project=version.project, version=version)
                         .exclude(commit=commit).delete())
    changed_files = [
        resolve_path(
            version.project, filename=file, version_slug=version.slug,
        ) for file in changed_files
    ]
    files_changed.send(sender=Project, project=version.project,
                       files=changed_files)


@app.task(queue='web')
def send_notifications(version_pk, build_pk):
    version = Version.objects.get(pk=version_pk)
    build = Build.objects.get(pk=build_pk)

    for hook in version.project.webhook_notifications.all():
        webhook_notification(version, build, hook.url)
    for email in version.project.emailhook_notifications.all().values_list('email', flat=True):
        email_notification(version, build, email)


def email_notification(version, build, email):
    """
    Send email notifications for build failure.

    :param version: :py:class:`Version` instance that failed
    :param build: :py:class:`Build` instance that failed
    :param email: Email recipient address
    """
    log.debug(
        LOG_TEMPLATE.format(
            project=version.project.slug,
            version=version.slug,
            msg='sending email to: %s' % email,
        )
    )

    # We send only what we need from the Django model objects here to avoid
    # serialization problems in the ``readthedocs.core.tasks.send_email_task``
    context = {
        'version': {
            'verbose_name': version.verbose_name,
        },
        'project': {
            'name': version.project.name,
        },
        'build': {
            'pk': build.pk,
            'error': build.error,
        },
        'build_url': 'https://{0}{1}'.format(
            getattr(settings, 'PRODUCTION_DOMAIN', 'readthedocs.org'),
            build.get_absolute_url(),
        ),
        'unsub_url': 'https://{0}{1}'.format(
            getattr(settings, 'PRODUCTION_DOMAIN', 'readthedocs.org'),
            reverse('projects_notifications', args=[version.project.slug]),
        ),
    }

    if build.commit:
        title = _('Failed: {project[name]} ({commit})').format(commit=build.commit[:8], **context)
    else:
        title = _('Failed: {project[name]} ({version[verbose_name]})').format(**context)

    send_email(
        email,
        title,
        template='projects/email/build_failed.txt',
        template_html='projects/email/build_failed.html',
        context=context,
    )


def webhook_notification(version, build, hook_url):
    """
    Send webhook notification for project webhook.

    :param version: Version instance to send hook for
    :param build: Build instance that failed
    :param hook_url: Hook URL to send to
    """
    project = version.project

    data = json.dumps({
        'name': project.name,
        'slug': project.slug,
        'build': {
            'id': build.id,
            'success': build.success,
            'date': build.date.strftime('%Y-%m-%d %H:%M:%S'),
        },
    })
    log.debug(
        LOG_TEMPLATE.format(
            project=project.slug,
            version='',
            msg='sending notification to: %s' % hook_url,
        )
    )
    try:
        requests.post(hook_url, data=data)
    except Exception:
        log.exception('Failed to POST on webhook url: url=%s', hook_url)


@app.task(queue='web')
def update_static_metadata(project_pk, path=None):
    """
    Update static metadata JSON file.

    Metadata settings include the following project settings:

    version
      The default version for the project, default: `latest`

    language
      The default language for the project, default: `en`

    languages
      List of languages built by linked translation projects.
    """
    project = Project.objects.get(pk=project_pk)
    if not path:
        path = project.static_metadata_path()

    log.info(
        LOG_TEMPLATE.format(
            project=project.slug,
            version='',
            msg='Updating static metadata',
        )
    )
    translations = [trans.language for trans in project.translations.all()]
    languages = set(translations)
    # Convert to JSON safe types
    metadata = {
        'version': project.default_version,
        'language': project.language,
        'languages': list(languages),
        'single_version': project.single_version,
        'subdomain': project.subdomain(),
        'canonical_url': project.get_canonical_url(),
    }
    try:
        fh = open(path, 'w+')
        json.dump(metadata, fh)
        fh.close()
    except (AttributeError, IOError) as e:
        log.debug(
            LOG_TEMPLATE.format(
                project=project.slug,
                version='',
                msg='Cannot write to metadata.json: {0}'.format(e),
            )
        )


# Random Tasks
@app.task()
def remove_dirs(paths):
    """
    Remove artifacts from servers.

    This is mainly a wrapper around shutil.rmtree so that we can remove things across
    every instance of a type of server (eg. all builds or all webs).

    :param paths: list containing PATHs where file is on disk
    """
    for path in paths:
        log.info('Removing %s', path)
        shutil.rmtree(path, ignore_errors=True)


@app.task(queue='web')
def sync_callback(_, version_pk, commit, *args, **kwargs):
    """
    Called once the sync_files tasks are done.

    The first argument is the result from previous tasks, which we discard.
    """
    fileify(version_pk, commit=commit)


@app.task()
def finish_inactive_builds():
    """
    Finish inactive builds.

    A build is consider inactive if it's not in ``FINISHED`` state and it has been
    "running" for more time that the allowed one (``Project.container_time_limit``
    or ``DOCKER_LIMITS['time']`` plus a 20% of it).

    These inactive builds will be marked as ``success`` and ``FINISHED`` with an
    ``error`` to be communicated to the user.
    """
    time_limit = int(DOCKER_LIMITS['time'] * 1.2)
    delta = datetime.timedelta(seconds=time_limit)
    query = (~Q(state=BUILD_STATE_FINISHED) &
             Q(date__lte=timezone.now() - delta))

    builds_finished = 0
    builds = Build.objects.filter(query)[:50]
    for build in builds:

        if build.project.container_time_limit:
            custom_delta = datetime.timedelta(
                seconds=int(build.project.container_time_limit),
            )
            if build.date + custom_delta > timezone.now():
                # Do not mark as FINISHED builds with a custom time limit that wasn't
                # expired yet (they are still building the project version)
                continue

        build.success = False
        build.state = BUILD_STATE_FINISHED
        build.error = _(
            'This build was terminated due to inactivity. If you '
            'continue to encounter this error, file a support '
            'request with and reference this build id ({0}).'.format(build.pk),
        )
        build.save()
        builds_finished += 1

    log.info(
        'Builds marked as "Terminated due inactivity": %s',
        builds_finished,
    )


@app.task(queue='web')
def retry_domain_verification(domain_pk):
    """
    Trigger domain verification on a domain

    :param domain_pk: a `Domain` pk to verify
    """
    domain = Domain.objects.get(pk=domain_pk)
    domain_verify.send(
        sender=domain.__class__,
        domain=domain,
    )<|MERGE_RESOLUTION|>--- conflicted
+++ resolved
@@ -79,12 +79,9 @@
     before_build,
     before_vcs,
     files_changed,
-<<<<<<< HEAD
     bulk_post_create,
     bulk_post_delete
-=======
     domain_verify,
->>>>>>> cb0dedf0
 )
 
 log = logging.getLogger(__name__)
@@ -1004,45 +1001,6 @@
 
 
 @app.task(queue='web')
-<<<<<<< HEAD
-=======
-def update_search(version_pk, commit, delete_non_commit_files=True):
-    """
-    Task to update search indexes.
-
-    :param version_pk: Version id to update
-    :param commit: Commit that updated index
-    :param delete_non_commit_files: Delete files not in commit from index
-    """
-    version = Version.objects.get(pk=version_pk)
-
-    if 'sphinx' in version.project.documentation_type:
-        page_list = process_all_json_files(version, build_dir=False)
-    else:
-        log.debug(
-            'Unknown documentation type: %s',
-            version.project.documentation_type
-        )
-        return
-
-    log_msg = ' '.join([page['path'] for page in page_list])
-    log.info("(Search Index) Sending Data: %s [%s]", version.project.slug,
-             log_msg)
-    index_search_request(
-        version=version,
-        page_list=page_list,
-        commit=commit,
-        project_scale=0,
-        page_scale=0,
-        # Don't index sections to speed up indexing.
-        # They aren't currently exposed anywhere.
-        section=False,
-        delete=delete_non_commit_files,
-    )
-
-
-@app.task(queue='web', throws=(BuildEnvironmentWarning,))
->>>>>>> cb0dedf0
 def symlink_project(project_pk):
     project = Project.objects.get(pk=project_pk)
     for symlink in [PublicSymlink, PrivateSymlink]:
