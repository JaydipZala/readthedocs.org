import datetime
import urllib

from django.conf import settings
from django.contrib.auth.models import User
from django.core.urlresolvers import reverse
from rest_flex_fields import FlexFieldsModelSerializer
from rest_flex_fields.serializers import FlexFieldsSerializerMixin
from rest_framework import serializers

from readthedocs.builds.models import Build, Version
from readthedocs.projects.constants import LANGUAGES, PROGRAMMING_LANGUAGES, REPO_CHOICES
<<<<<<< HEAD
from readthedocs.projects.models import Project
=======
from readthedocs.projects.models import Project, EnvironmentVariable
from readthedocs.redirects.models import Redirect, TYPE_CHOICES as REDIRECT_TYPE_CHOICES
>>>>>>> 769a228b


class UserSerializer(FlexFieldsModelSerializer):

    class Meta:
        model = User
        fields = [
            'username',
        ]


class BaseLinksSerializer(serializers.Serializer):

    def _absolute_url(self, path):
        scheme = 'http' if settings.DEBUG else 'https'
        domain = settings.PRODUCTION_DOMAIN
        return urllib.parse.urlunparse((scheme, domain, path, '', '', ''))


class BuildCreateSerializer(serializers.ModelSerializer):

    """
    Used when triggering (create action) a ``Build`` for a specific ``Version``.

    This serializer validates that no field is sent at all in the request.
    """

    class Meta:
        model = Build
        fields = []


class BuildLinksSerializer(BaseLinksSerializer):
    _self = serializers.SerializerMethodField()
    version = serializers.SerializerMethodField()
    project = serializers.SerializerMethodField()

    def get__self(self, obj):
        path = reverse(
            'projects-builds-detail',
            kwargs={
                'parent_lookup_project__slug': obj.project.slug,
                'build_pk': obj.pk,
            },
        )
        return self._absolute_url(path)

    def get_version(self, obj):
        path = reverse(
            'projects-versions-detail',
            kwargs={
                'parent_lookup_project__slug': obj.project.slug,
                'version_slug': obj.version.slug,
            },
        )
        return self._absolute_url(path)

    def get_project(self, obj):
        path = reverse(
            'projects-detail',
            kwargs={
                'project_slug': obj.project.slug,
            },
        )
        return self._absolute_url(path)


class BuildConfigSerializer(FlexFieldsSerializerMixin, serializers.Serializer):

    """
    Render ``Build.config`` property without modifying it.

    .. note::

       Any change on the output of that property will be reflected here,
       which may produce incompatible changes in the API.
    """

    def to_representation(self, instance):
        # For now, we want to return the ``config`` object as it is without
        # manipulating it.
        return instance


class BuildStateSerializer(serializers.Serializer):
    code = serializers.CharField(source='state')
    name = serializers.SerializerMethodField()

    def get_name(self, obj):
        return obj.state.title()


class BuildSerializer(FlexFieldsModelSerializer):

    project = serializers.SlugRelatedField(slug_field='slug', read_only=True)
    version = serializers.SlugRelatedField(slug_field='slug', read_only=True)
    created = serializers.DateTimeField(source='date')
    finished = serializers.SerializerMethodField()
    success = serializers.SerializerMethodField()
    duration = serializers.IntegerField(source='length')
    state = BuildStateSerializer(source='*')
    _links = BuildLinksSerializer(source='*')

    expandable_fields = dict(
        config=(
            BuildConfigSerializer,
            dict(
                source='config',
            ),
        ),
    )

    class Meta:
        model = Build
        fields = [
            'id',
            'version',
            'project',
            'created',
            'finished',
            'duration',
            'state',
            'success',
            'error',
            'commit',
            '_links',
        ]

    def get_finished(self, obj):
        if obj.date and obj.length:
            return obj.date + datetime.timedelta(seconds=obj.length)

    def get_success(self, obj):
        """
        Return ``None`` if the build is not finished.

        This is needed becase ``default=True`` in the model field.
        """
        if obj.finished:
            return obj.success

        return None


class PrivacyLevelSerializer(serializers.Serializer):
    code = serializers.CharField(source='privacy_level')
    name = serializers.SerializerMethodField()

    def get_name(self, obj):
        return obj.privacy_level.title()


class VersionLinksSerializer(BaseLinksSerializer):
    _self = serializers.SerializerMethodField()
    builds = serializers.SerializerMethodField()
    project = serializers.SerializerMethodField()

    def get__self(self, obj):
        path = reverse(
            'projects-versions-detail',
            kwargs={
                'parent_lookup_project__slug': obj.project.slug,
                'version_slug': obj.slug,
            },
        )
        return self._absolute_url(path)

    def get_builds(self, obj):
        path = reverse(
            'projects-versions-builds-list',
            kwargs={
                'parent_lookup_project__slug': obj.project.slug,
                'parent_lookup_version__slug': obj.slug,
            },
        )
        return self._absolute_url(path)

    def get_project(self, obj):
        path = reverse(
            'projects-detail',
            kwargs={
                'project_slug': obj.project.slug,
            },
        )
        return self._absolute_url(path)


class VersionURLsSerializer(serializers.Serializer):
    documentation = serializers.SerializerMethodField()
    vcs = serializers.URLField(source='vcs_url')

    def get_documentation(self, obj):
        return obj.project.get_docs_url(version_slug=obj.slug,)


class VersionSerializer(FlexFieldsModelSerializer):

    privacy_level = PrivacyLevelSerializer(source='*')
    ref = serializers.CharField()
    downloads = serializers.SerializerMethodField()
    urls = VersionURLsSerializer(source='*')
    _links = VersionLinksSerializer(source='*')

    expandable_fields = dict(
        last_build=(
            BuildSerializer,
            dict(
                source='last_build',
            ),
        ),
    )

    class Meta:
        model = Version
        fields = [
            'id',
            'slug',
            'verbose_name',
            'identifier',
            'ref',
            'built',
            'active',
            'privacy_level',
            'type',
            'downloads',
            'urls',
            '_links',
        ]

    def get_downloads(self, obj):
        downloads = obj.get_downloads()
        data = {}

        for k, v in downloads.items():
            if k in ('htmlzip', 'pdf', 'epub'):
                data[k] = ('http:' if settings.DEBUG else 'https:') + v

        return data


class VersionUpdateSerializer(serializers.ModelSerializer):

    """
    Used when modifying (update action) a ``Version``.

    It only allows to make the Version active/non-active and private/public.
    """

    class Meta:
        model = Version
        fields = [
            'active',
            'privacy_level',
        ]


class LanguageSerializer(serializers.Serializer):

    code = serializers.SerializerMethodField()
    name = serializers.SerializerMethodField()

    def get_code(self, language):
        return language

    def get_name(self, language):
        for code, name in LANGUAGES:
            if code == language:
                return name
        return 'Unknown'


class ProgrammingLanguageSerializer(serializers.Serializer):

    code = serializers.SerializerMethodField()
    name = serializers.SerializerMethodField()

    def get_code(self, programming_language):
        return programming_language

    def get_name(self, programming_language):
        for code, name in PROGRAMMING_LANGUAGES:
            if code == programming_language:
                return name
        return 'Unknown'


class ProjectURLsSerializer(BaseLinksSerializer, serializers.Serializer):

    """Serializer with all the user-facing URLs under Read the Docs."""

    documentation = serializers.CharField(source='get_docs_url')
    home = serializers.SerializerMethodField()
    builds = serializers.SerializerMethodField()
    versions = serializers.SerializerMethodField()

    def get_home(self, obj):
        path = reverse('projects_detail', kwargs={'project_slug': obj.slug})
        return self._absolute_url(path)

    def get_builds(self, obj):
        path = reverse('builds_project_list', kwargs={'project_slug': obj.slug})
        return self._absolute_url(path)

    def get_versions(self, obj):
        path = reverse('project_version_list', kwargs={'project_slug': obj.slug})
        return self._absolute_url(path)


class RepositorySerializer(serializers.Serializer):

    url = serializers.CharField(source='repo')
    type = serializers.ChoiceField(
        source='repo_type',
        choices=REPO_CHOICES,
    )


class ProjectLinksSerializer(BaseLinksSerializer):

    _self = serializers.SerializerMethodField()

    versions = serializers.SerializerMethodField()
    builds = serializers.SerializerMethodField()
    environmentvariables = serializers.SerializerMethodField()
    redirects = serializers.SerializerMethodField()
    subprojects = serializers.SerializerMethodField()
    superproject = serializers.SerializerMethodField()
    translations = serializers.SerializerMethodField()

    def get__self(self, obj):
        path = reverse('projects-detail', kwargs={'project_slug': obj.slug})
        return self._absolute_url(path)

    def get_versions(self, obj):
        path = reverse(
            'projects-versions-list',
            kwargs={
                'parent_lookup_project__slug': obj.slug,
            },
        )
        return self._absolute_url(path)

    def get_environmentvariables(self, obj):
        path = reverse(
            'projects-environmentvariables-list',
            kwargs={
                'parent_lookup_project__slug': obj.slug,
            },
        )
        return self._absolute_url(path)

    def get_redirects(self, obj):
        path = reverse(
            'projects-redirects-list',
            kwargs={
                'parent_lookup_project__slug': obj.slug,
            },
        )
        return self._absolute_url(path)

    def get_builds(self, obj):
        path = reverse(
            'projects-builds-list',
            kwargs={
                'parent_lookup_project__slug': obj.slug,
            },
        )
        return self._absolute_url(path)

    def get_subprojects(self, obj):
        path = reverse(
            'projects-subprojects-list',
            kwargs={
                'parent_lookup_superprojects__parent__slug': obj.slug,
            },
        )
        return self._absolute_url(path)

    def get_superproject(self, obj):
        path = reverse(
            'projects-superproject',
            kwargs={
                'project_slug': obj.slug,
            },
        )
        return self._absolute_url(path)

    def get_translations(self, obj):
        path = reverse(
            'projects-translations-list',
            kwargs={
                'parent_lookup_main_language_project__slug': obj.slug,
            },
        )
        return self._absolute_url(path)


class ProjectCreateSerializer(FlexFieldsModelSerializer):

    """Serializer used to Import a Project."""

    repository = RepositorySerializer(source='*')
<<<<<<< HEAD
=======
    homepage = serializers.URLField(source='project_url', required=False)
>>>>>>> 769a228b

    class Meta:
        model = Project
        fields = (
            'name',
            'language',
<<<<<<< HEAD
            'repository',
            'project_url',  # project_homepage
=======
            'programming_language',
            'repository',
            'homepage',
>>>>>>> 769a228b
        )


class ProjectSerializer(FlexFieldsModelSerializer):

    homepage = serializers.SerializerMethodField()
    language = LanguageSerializer()
    programming_language = ProgrammingLanguageSerializer()
    repository = RepositorySerializer(source='*')
    privacy_level = PrivacyLevelSerializer(source='*')
    urls = ProjectURLsSerializer(source='*')
    subproject_of = serializers.SerializerMethodField()
    translation_of = serializers.SerializerMethodField()
    default_branch = serializers.CharField(source='get_default_branch')
    tags = serializers.StringRelatedField(many=True)
    users = UserSerializer(many=True)

    _links = ProjectLinksSerializer(source='*')

    # TODO: adapt these fields with the proper names in the db and then remove
    # them from here
    created = serializers.DateTimeField(source='pub_date')
    modified = serializers.DateTimeField(source='modified_date')

    expandable_fields = dict(
        active_versions=(
            VersionSerializer,
            dict(
                # NOTE: this has to be a Model method, can't be a
                # ``SerializerMethodField`` as far as I know
                source='active_versions',
                many=True,
            ),
        ),
    )

    class Meta:
        model = Project
        fields = [
            'id',
            'name',
            'slug',
            'created',
            'modified',
            'language',
            'programming_language',
            'homepage',
            'repository',
            'default_version',
            'default_branch',
            'privacy_level',
            'subproject_of',
            'translation_of',
            'users',
            'urls',
            'tags',

            # NOTE: ``expandable_fields`` must not be included here. Otherwise,
            # they will be tried to be rendered and fail
            # 'users',
            # 'active_versions',

            '_links',
        ]

    def get_homepage(self, obj):
        # Overridden only to return ``None`` when the project_url is ``''``
        return obj.project_url or None

    def get_translation_of(self, obj):
        if obj.main_language_project:
            return self.__class__(obj.main_language_project).data

    def get_subproject_of(self, obj):
        try:
            return self.__class__(obj.superprojects.first().parent).data
        except Exception:
            return None


class RedirectLinksSerializer(BaseLinksSerializer):
    _self = serializers.SerializerMethodField()
    project = serializers.SerializerMethodField()

    def get__self(self, obj):
        path = reverse(
            'projects-redirects-detail',
            kwargs={
                'parent_lookup_project__slug': obj.project.slug,
                'redirect_pk': obj.pk,
            },
        )
        return self._absolute_url(path)

    def get_project(self, obj):
        path = reverse(
            'projects-detail',
            kwargs={
                'project_slug': obj.project.slug,
            },
        )
        return self._absolute_url(path)


class RedirectSerializerBase(serializers.ModelSerializer):

    project = serializers.SlugRelatedField(slug_field='slug', read_only=True)
    created = serializers.DateTimeField(source='create_dt', read_only=True)
    modified = serializers.DateTimeField(source='update_dt', read_only=True)
    _links = RedirectLinksSerializer(source='*', read_only=True)

    type = serializers.ChoiceField(source='redirect_type', choices=REDIRECT_TYPE_CHOICES)

    class Meta:
        model = Redirect
        fields = [
            'pk',
            'created',
            'modified',
            'project',
            'type',
            'from_url',
            'to_url',
            '_links',
        ]


class RedirectCreateSerializer(RedirectSerializerBase):
    pass


class RedirectDetailSerializer(RedirectSerializerBase):

    """Override RedirectSerializerBase to sanitize the empty fields."""

    from_url = serializers.SerializerMethodField()
    to_url = serializers.SerializerMethodField()

    def get_from_url(self, obj):
        # Overridden only to return ``None`` when the description is ``''``
        return obj.from_url or None

    def get_to_url(self, obj):
        # Overridden only to return ``None`` when the description is ``''``
        return obj.to_url or None


class EnvironmentVariableLinksSerializer(BaseLinksSerializer):
    _self = serializers.SerializerMethodField()
    project = serializers.SerializerMethodField()

    def get__self(self, obj):
        path = reverse(
            'projects-environmentvariables-detail',
            kwargs={
                'parent_lookup_project__slug': obj.project.slug,
                'environmentvariable_pk': obj.pk,
            },
        )
        return self._absolute_url(path)

    def get_project(self, obj):
        path = reverse(
            'projects-detail',
            kwargs={
                'project_slug': obj.project.slug,
            },
        )
        return self._absolute_url(path)


class EnvironmentVariableSerializer(serializers.ModelSerializer):

    value = serializers.CharField(write_only=True)
    project = serializers.SlugRelatedField(slug_field='slug', read_only=True)
    _links = EnvironmentVariableLinksSerializer(source='*', read_only=True)

    class Meta:
        model = EnvironmentVariable
        fields = [
            'pk',
            'created',
            'modified',
            'name',
            'value',
            'project',
            '_links',
        ]<|MERGE_RESOLUTION|>--- conflicted
+++ resolved
@@ -10,12 +10,8 @@
 
 from readthedocs.builds.models import Build, Version
 from readthedocs.projects.constants import LANGUAGES, PROGRAMMING_LANGUAGES, REPO_CHOICES
-<<<<<<< HEAD
-from readthedocs.projects.models import Project
-=======
 from readthedocs.projects.models import Project, EnvironmentVariable
 from readthedocs.redirects.models import Redirect, TYPE_CHOICES as REDIRECT_TYPE_CHOICES
->>>>>>> 769a228b
 
 
 class UserSerializer(FlexFieldsModelSerializer):
@@ -418,24 +414,16 @@
     """Serializer used to Import a Project."""
 
     repository = RepositorySerializer(source='*')
-<<<<<<< HEAD
-=======
     homepage = serializers.URLField(source='project_url', required=False)
->>>>>>> 769a228b
 
     class Meta:
         model = Project
         fields = (
             'name',
             'language',
-<<<<<<< HEAD
-            'repository',
-            'project_url',  # project_homepage
-=======
             'programming_language',
             'repository',
             'homepage',
->>>>>>> 769a228b
         )
 
 
