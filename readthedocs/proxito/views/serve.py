--- conflicted
+++ resolved
@@ -39,10 +39,6 @@
             filename='',
     ):  # noqa
 
-<<<<<<< HEAD
-    version_type = INTERNAL
-    redirect_root = False
-=======
         version_slug = self.get_version_from_host(request, version_slug)
         final_project, lang_slug, version_slug, filename = _get_project_data_from_request(  # noqa
             request,
@@ -56,7 +52,6 @@
 
 
 class ServeDocsBase(ServeRedirectMixin, ServeDocsMixin, View):
->>>>>>> 3f6abb50
 
     def get(self,
             request,
@@ -68,23 +63,7 @@
     ):  # noqa
         """Take the incoming parsed URL's and figure out what file to serve."""
 
-<<<<<<< HEAD
-        if self.redirect_root:
-            raise Http404('Falling back to 404 handler on root missing a slash')
-
-        if all([
-                self.version_type == EXTERNAL,
-                request.get_host() != settings.RTD_EXTERNAL_VERSION_DOMAIN,
-        ]):
-            log.warning(
-                'Trying to serve an EXTERNAL version under a not allowed '
-                'domain. url=%s', request.path,
-            )
-            raise Http404()
-
-=======
         version_slug = self.get_version_from_host(request, version_slug)
->>>>>>> 3f6abb50
         final_project, lang_slug, version_slug, filename = _get_project_data_from_request(  # noqa
             request,
             project_slug=project_slug,
