--- conflicted
+++ resolved
@@ -9,13 +9,8 @@
 from django.core.urlresolvers import reverse
 from django.http.response import HttpResponseRedirect
 from django.views.generic.base import ContextMixin
-<<<<<<< HEAD
 from django.utils import timezone
-from django_dynamic_fixture import get
-from django_dynamic_fixture import new
-=======
 from django_dynamic_fixture import get, new
->>>>>>> ba34164e
 
 import six
 
