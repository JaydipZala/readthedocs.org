import os

import django_dynamic_fixture as fixture
import mock
from django.conf import settings
from django.contrib.auth.models import User
from django.http import Http404, HttpResponse
from django.test import RequestFactory, TestCase
from django.test.utils import override_settings
from django.urls import reverse
from mock import mock_open, patch

<<<<<<< HEAD
from readthedocs.builds.constants import PULL_REQUEST, INTERNAL
=======
from readthedocs.builds.constants import LATEST
>>>>>>> af2ad698
from readthedocs.builds.models import Version
from readthedocs.core.middleware import SubdomainMiddleware
from readthedocs.core.views import server_error_404_subdomain
from readthedocs.core.views.serve import _serve_symlink_docs
from readthedocs.projects import constants
from readthedocs.projects.models import Project
from readthedocs.rtd_tests.base import RequestFactoryTestMixin


@override_settings(
    USE_SUBDOMAIN=False, PUBLIC_DOMAIN='public.readthedocs.org', DEBUG=False,
)
class BaseDocServing(RequestFactoryTestMixin, TestCase):

    def setUp(self):
        self.eric = fixture.get(User, username='eric')
        self.eric.set_password('eric')
        self.eric.save()
        self.public = fixture.get(Project, slug='public', main_language_project=None)
        self.private = fixture.get(
            Project, slug='private', privacy_level='private',
            version_privacy_level='private', users=[self.eric],
        )
        self.private_url = '/docs/private/en/latest/usage.html'
        self.public_url = '/docs/public/en/latest/usage.html'


@override_settings(SERVE_DOCS=[constants.PRIVATE])
class TestPrivateDocs(BaseDocServing):

    @override_settings(PYTHON_MEDIA=True)
    def test_private_python_media_serving(self):
        with mock.patch('readthedocs.core.views.serve.serve') as serve_mock:
            with mock.patch('readthedocs.core.views.serve.os.path.exists', return_value=True):
                request = self.request(self.private_url, user=self.eric)
                _serve_symlink_docs(request, project=self.private, filename='/en/latest/usage.html', privacy_level='private')
                serve_mock.assert_called_with(
                    request,
                    'en/latest/usage.html',
                    settings.SITE_ROOT + '/private_web_root/private',
                )

    @override_settings(PYTHON_MEDIA=False)
    def test_private_nginx_serving(self):
        with mock.patch('readthedocs.core.views.serve.os.path.exists', return_value=True):
            request = self.request(self.private_url, user=self.eric)
            r = _serve_symlink_docs(request, project=self.private, filename='/en/latest/usage.html', privacy_level='private')
            self.assertEqual(r.status_code, 200)
            self.assertEqual(
                r._headers['x-accel-redirect'][1], '/private_web_root/private/en/latest/usage.html',
            )

    @override_settings(PYTHON_MEDIA=False)
    def test_private_nginx_serving_unicode_filename(self):
        with mock.patch('readthedocs.core.views.serve.os.path.exists', return_value=True):
            request = self.request(self.private_url, user=self.eric)
            r = _serve_symlink_docs(request, project=self.private, filename='/en/latest/úñíčódé.html', privacy_level='private')
            self.assertEqual(r.status_code, 200)
            self.assertEqual(
                r._headers['x-accel-redirect'][1], '/private_web_root/private/en/latest/%C3%BA%C3%B1%C3%AD%C4%8D%C3%B3d%C3%A9.html',
            )

    @override_settings(PYTHON_MEDIA=False)
    def test_private_files_not_found(self):
        request = self.request(self.private_url, user=self.eric)
        with self.assertRaises(Http404) as exc:
            _serve_symlink_docs(request, project=self.private, filename='/en/latest/usage.html', privacy_level='private')
        self.assertTrue('private_web_root' in str(exc.exception))
        self.assertTrue('public_web_root' not in str(exc.exception))

    @override_settings(
        PYTHON_MEDIA=False,
        USE_SUBDOMAIN=True,
        PUBLIC_DOMAIN='readthedocs.io',
        ROOT_URLCONF=settings.SUBDOMAIN_URLCONF,
    )
    def test_robots_txt(self):
        self.public.versions.update(active=True, built=True)
        response = self.client.get(
            reverse('robots_txt'),
            HTTP_HOST='private.readthedocs.io',
        )
        self.assertEqual(response.status_code, 404)

        self.client.force_login(self.eric)
        response = self.client.get(
            reverse('robots_txt'),
            HTTP_HOST='private.readthedocs.io',
        )
        # Private projects/versions always return 404 for robots.txt
        self.assertEqual(response.status_code, 404)

    @override_settings(
        USE_SUBDOMAIN=True,
        PUBLIC_DOMAIN='readthedocs.io',
        ROOT_URLCONF=settings.SUBDOMAIN_URLCONF,
    )
    def test_sitemap_xml(self):
        response = self.client.get(
            reverse('sitemap_xml'),
            HTTP_HOST='private.readthedocs.io',
        )
        self.assertEqual(response.status_code, 404)

        self.client.force_login(self.eric)
        response = self.client.get(
            reverse('sitemap_xml'),
            HTTP_HOST='private.readthedocs.io',
        )
        # Private projects/versions always return 404 for sitemap.xml
        self.assertEqual(response.status_code, 404)


@override_settings(SERVE_DOCS=[constants.PRIVATE, constants.PUBLIC])
class TestPublicDocs(BaseDocServing):

    @override_settings(PYTHON_MEDIA=True)
    def test_public_python_media_serving(self):
        with mock.patch('readthedocs.core.views.serve.serve') as serve_mock:
            with mock.patch('readthedocs.core.views.serve.os.path.exists', return_value=True):
                request = self.request(self.public_url, user=self.eric)
                _serve_symlink_docs(request, project=self.public, filename='/en/latest/usage.html', privacy_level='public')
                serve_mock.assert_called_with(
                    request,
                    'en/latest/usage.html',
                    settings.SITE_ROOT + '/public_web_root/public',
                )

    @override_settings(PYTHON_MEDIA=False)
    def test_public_nginx_serving(self):
        with mock.patch('readthedocs.core.views.serve.os.path.exists', return_value=True):
            request = self.request(self.public_url, user=self.eric)
            r = _serve_symlink_docs(request, project=self.public, filename='/en/latest/usage.html', privacy_level='public')
            self.assertEqual(r.status_code, 200)
            self.assertEqual(
                r._headers['x-accel-redirect'][1], '/public_web_root/public/en/latest/usage.html',
            )

    @override_settings(PYTHON_MEDIA=False)
    def test_both_files_not_found(self):
        request = self.request(self.private_url, user=self.eric)
        with self.assertRaises(Http404) as exc:
            _serve_symlink_docs(request, project=self.private, filename='/en/latest/usage.html', privacy_level='public')
        self.assertTrue('private_web_root' not in str(exc.exception))
        self.assertTrue('public_web_root' in str(exc.exception))

    @override_settings(
        PYTHON_MEDIA=False,
        USE_SUBDOMAIN=True,
        PUBLIC_DOMAIN='readthedocs.io',
        ROOT_URLCONF=settings.SUBDOMAIN_URLCONF,
    )
    def test_default_robots_txt(self):
        self.public.versions.update(active=True, built=True)
        response = self.client.get(
            reverse('robots_txt'),
            HTTP_HOST='public.readthedocs.io',
        )
        self.assertEqual(response.status_code, 200)
        self.assertEqual(response.content, b'User-agent: *\nAllow: /\nSitemap: https://public.readthedocs.io/sitemap.xml\n')

    @override_settings(
        PYTHON_MEDIA=False,
        USE_SUBDOMAIN=True,
        PUBLIC_DOMAIN='readthedocs.io',
        ROOT_URLCONF=settings.SUBDOMAIN_URLCONF,
    )
    @patch(
        'builtins.open',
        new_callable=mock_open,
        read_data='My own robots.txt',
    )
    @patch('readthedocs.core.views.serve.os')
    def test_custom_robots_txt(self, os_mock, open_mock):
        os_mock.path.exists.return_value = True
        self.public.versions.update(active=True, built=True)
        response = self.client.get(
            reverse('robots_txt'),
            HTTP_HOST='public.readthedocs.io',
        )
        self.assertEqual(response.status_code, 200)
        self.assertEqual(response.content, b'My own robots.txt')

    @override_settings(
        PYTHON_MEDIA=False,
        USE_SUBDOMAIN=True,
        PUBLIC_DOMAIN='readthedocs.io',
        ROOT_URLCONF=settings.SUBDOMAIN_URLCONF,
    )

    @patch('readthedocs.core.views.static_serve')
    @patch('readthedocs.core.views.os')
    def test_custom_404_page(self, os_view_mock, static_serve_mock):
        os_view_mock.path.exists.return_value = True

        self.public.versions.update(active=True, built=True)

        factory = RequestFactory()
        request = factory.get(
            '/en/latest/notfoundpage.html',
            HTTP_HOST='public.readthedocs.io',
        )

        middleware = SubdomainMiddleware()
        middleware.process_request(request)
        response = server_error_404_subdomain(request)
        self.assertEqual(response.status_code, 404)

    @override_settings(
        USE_SUBDOMAIN=True,
        PUBLIC_DOMAIN='readthedocs.io',
        ROOT_URLCONF=settings.SUBDOMAIN_URLCONF,
    )
    def test_sitemap_xml(self):
        self.public.versions.update(active=True)
        private_version = fixture.get(
            Version,
            privacy_level=constants.PRIVATE,
            project=self.public,
        )
        not_translated_public_version = fixture.get(
            Version,
            identifier='not-translated-version',
            verbose_name='not-translated-version',
            slug='not-translated-version',
            privacy_level=constants.PUBLIC,
            project=self.public,
            active=True
        )
        # This is a Pull Request Version
        pr_version = fixture.get(
            Version,
            identifier='pr-version',
            verbose_name='pr-version',
            slug='pr-9999',
            project=self.public,
            active=True,
            type=PULL_REQUEST
        )
        # This also creates a Version `latest` Automatically for this project
        translation = fixture.get(
            Project,
            main_language_project=self.public,
            language='translation-es'
        )
        # sitemap hreflang should follow correct format.
        # ref: https://en.wikipedia.org/wiki/Hreflang#Common_Mistakes
        hreflang_test_translation_project = fixture.get(
            Project,
            main_language_project=self.public,
            language='zh_CN'
        )
        response = self.client.get(
            reverse('sitemap_xml'),
            HTTP_HOST='public.readthedocs.io',
        )
        self.assertEqual(response.status_code, 200)
        self.assertEqual(response['Content-Type'], 'application/xml')
        for version in self.public.versions(manager=INTERNAL).filter(privacy_level=constants.PUBLIC):
            self.assertContains(
                response,
                self.public.get_docs_url(
                    version_slug=version.slug,
                    lang_slug=self.public.language,
                    private=False,
                ),
            )

        # stable is marked as PRIVATE and should not appear here
        self.assertNotContains(
            response,
            self.public.get_docs_url(
                version_slug=private_version.slug,
                lang_slug=self.public.language,
                private=True,
            ),
        )
        # The `translation` project doesn't have a version named `not-translated-version`
        # so, the sitemap should not have a doc url for
        # `not-translated-version` with `translation-es` language.
        # ie: http://public.readthedocs.io/translation-es/not-translated-version/
        self.assertNotContains(
            response,
            self.public.get_docs_url(
                version_slug=not_translated_public_version.slug,
                lang_slug=translation.language,
                private=False,
            ),
        )
        # hreflang should use hyphen instead of underscore
        # in language and country value. (zh_CN should be zh-CN)
        self.assertContains(response, 'zh-CN')

<<<<<<< HEAD
        # PR Versions should not be in the sitemap_xml.
        self.assertNotContains(
            response,
            self.public.get_docs_url(
                version_slug=pr_version.slug,
                lang_slug=self.public.language,
                private=True,
            ),
        )
=======
    @override_settings(
        PYTHON_MEDIA=True,
        USE_SUBDOMAIN=False,
    )
    @patch(
        'readthedocs.core.views.serve._serve_symlink_docs',
        new=mock.MagicMock(return_value=HttpResponse(content_type='text/html')),
    )
    def test_user_with_multiple_projects_serve_from_same_domain(self):
        project = fixture.get(
            Project,
            main_language_project=None,
            users=[self.eric],
        )
        other_project = fixture.get(
            Project,
            main_language_project=None,
            users=[self.eric],
        )

        # Trigger the save method of the versions
        project.versions.get(slug=LATEST).save()
        other_project.versions.get(slug=LATEST).save()

        # Two projects of one owner with versions with the same slug
        self.assertIn(self.eric, project.users.all())
        self.assertIn(self.eric, other_project.users.all())
        self.assertTrue(project.versions.filter(slug=LATEST).exists())
        self.assertTrue(other_project.versions.filter(slug=LATEST).exists())

        self.client.force_login(self.eric)
        request = self.client.get(
            f'/docs/{project.slug}/en/latest/'
        )
        self.assertEqual(request.status_code, 200)
>>>>>>> af2ad698
<|MERGE_RESOLUTION|>--- conflicted
+++ resolved
@@ -10,11 +10,7 @@
 from django.urls import reverse
 from mock import mock_open, patch
 
-<<<<<<< HEAD
-from readthedocs.builds.constants import PULL_REQUEST, INTERNAL
-=======
-from readthedocs.builds.constants import LATEST
->>>>>>> af2ad698
+from readthedocs.builds.constants import LATEST, PULL_REQUEST, INTERNAL
 from readthedocs.builds.models import Version
 from readthedocs.core.middleware import SubdomainMiddleware
 from readthedocs.core.views import server_error_404_subdomain
@@ -308,7 +304,6 @@
         # in language and country value. (zh_CN should be zh-CN)
         self.assertContains(response, 'zh-CN')
 
-<<<<<<< HEAD
         # PR Versions should not be in the sitemap_xml.
         self.assertNotContains(
             response,
@@ -318,7 +313,7 @@
                 private=True,
             ),
         )
-=======
+
     @override_settings(
         PYTHON_MEDIA=True,
         USE_SUBDOMAIN=False,
@@ -353,5 +348,4 @@
         request = self.client.get(
             f'/docs/{project.slug}/en/latest/'
         )
-        self.assertEqual(request.status_code, 200)
->>>>>>> af2ad698
+        self.assertEqual(request.status_code, 200)