import datetime
import json

from django.contrib.auth.models import User
from django.forms.models import model_to_dict
from django.test import TestCase
from django.utils import timezone
from django_dynamic_fixture import get
from mock import patch
from rest_framework.reverse import reverse

from readthedocs.builds.constants import (
    BUILD_STATE_CLONING,
    BUILD_STATE_FINISHED,
    BUILD_STATE_TRIGGERED,
    LATEST,
    EXTERNAL,
)
from readthedocs.builds.models import Build, Version
from readthedocs.projects.exceptions import ProjectConfigurationError
from readthedocs.projects.models import Project
from readthedocs.projects.tasks import finish_inactive_builds
from readthedocs.rtd_tests.mocks.paths import fake_paths_by_regex


class ProjectMixin:

    fixtures = ['eric', 'test_data']

    def setUp(self):
        self.client.login(username='eric', password='test')
        self.pip = Project.objects.get(slug='pip')
        # Create a External Version. ie: pull/merge request Version.
<<<<<<< HEAD
        self.pr_version = get(
=======
        self.external_version = get(
>>>>>>> 5a05b6cf
            Version,
            identifier='pr-version',
            verbose_name='pr-version',
            slug='pr-9999',
            project=self.pip,
            active=True,
            type=EXTERNAL
        )


class TestProject(ProjectMixin, TestCase):

    def test_subprojects(self):
        r = self.client.get('/api/v2/project/6/subprojects/', {})
        resp = json.loads(r.content)
        self.assertEqual(r.status_code, 200)
        self.assertEqual(resp['subprojects'][0]['id'], 23)

    def test_token(self):
        r = self.client.get('/api/v2/project/6/token/', {})
        resp = json.loads(r.content)
        self.assertEqual(r.status_code, 200)
        self.assertEqual(resp['token'], None)

    def test_has_pdf(self):
        # The project has a pdf if the PDF file exists on disk.
        with fake_paths_by_regex(r'\.pdf$'):
            self.assertTrue(self.pip.has_pdf(LATEST))

        # The project has no pdf if there is no file on disk.
        with fake_paths_by_regex(r'\.pdf$', exists=False):
            self.assertFalse(self.pip.has_pdf(LATEST))

    def test_has_pdf_with_pdf_build_disabled(self):
        # The project doesn't depend on `enable_pdf_build`
        self.pip.enable_pdf_build = False
        with fake_paths_by_regex(r'\.pdf$'):
            self.assertTrue(self.pip.has_pdf(LATEST))

    def test_has_epub(self):
        # The project has a epub if the PDF file exists on disk.
        with fake_paths_by_regex(r'\.epub$'):
            self.assertTrue(self.pip.has_epub(LATEST))

        # The project has no epub if there is no file on disk.
        with fake_paths_by_regex(r'\.epub$', exists=False):
            self.assertFalse(self.pip.has_epub(LATEST))

    def test_has_epub_with_epub_build_disabled(self):
        # The project doesn't depend on `enable_epub_build`
        self.pip.enable_epub_build = False
        with fake_paths_by_regex(r'\.epub$'):
            self.assertTrue(self.pip.has_epub(LATEST))

    @patch('readthedocs.projects.models.Project.find')
    def test_conf_file_found(self, find_method):
        find_method.return_value = [
            '/home/docs/rtfd/code/readthedocs.org/user_builds/pip/checkouts/latest/src/conf.py',
        ]
        self.assertEqual(
            self.pip.conf_file(),
            '/home/docs/rtfd/code/readthedocs.org/user_builds/pip/checkouts/latest/src/conf.py',
        )

    @patch('readthedocs.projects.models.Project.find')
    def test_multiple_conf_file_one_doc_in_path(self, find_method):
        find_method.return_value = [
            '/home/docs/rtfd/code/readthedocs.org/user_builds/pip/checkouts/latest/src/conf.py',
            '/home/docs/rtfd/code/readthedocs.org/user_builds/pip/checkouts/latest/docs/conf.py',
        ]
        self.assertEqual(
            self.pip.conf_file(),
            '/home/docs/rtfd/code/readthedocs.org/user_builds/pip/checkouts/latest/docs/conf.py',
        )

    @patch('readthedocs.projects.models.Project.find')
    @patch('readthedocs.projects.models.Project.full_find')
    def test_conf_file_not_found(self, find_method, full_find_method):
        find_method.return_value = []
        full_find_method.return_value = []
        with self.assertRaisesMessage(
                ProjectConfigurationError,
                ProjectConfigurationError.NOT_FOUND,
        ) as cm:
            self.pip.conf_file()

    @patch('readthedocs.projects.models.Project.find')
    def test_multiple_conf_files(self, find_method):
        find_method.return_value = [
            '/home/docs/rtfd/code/readthedocs.org/user_builds/pip/checkouts/multi-conf.py/src/conf.py',
            '/home/docs/rtfd/code/readthedocs.org/user_builds/pip/checkouts/multi-conf.py/src/sub/conf.py',
            '/home/docs/rtfd/code/readthedocs.org/user_builds/pip/checkouts/multi-conf.py/src/sub/src/conf.py',
        ]
        with self.assertRaisesMessage(
                ProjectConfigurationError,
                ProjectConfigurationError.MULTIPLE_CONF_FILES,
        ) as cm:
            self.pip.conf_file()

    def test_get_storage_path(self):
        self.assertEqual(
            self.pip.get_storage_path('pdf', LATEST),
            'pdf/pip/latest/pip.pdf',
        )
        self.assertEqual(
            self.pip.get_storage_path('epub', LATEST),
            'epub/pip/latest/pip.epub',
        )
        self.assertEqual(
            self.pip.get_storage_path('htmlzip', LATEST),
            'htmlzip/pip/latest/pip.zip',
        )

<<<<<<< HEAD
    def test_ordered_active_versions_excludes_pr_versions(self):
        self.assertNotIn(self.pr_version, self.pip.ordered_active_versions())

    def test_active_versions_excludes_pr_versions(self):
        self.assertNotIn(self.pr_version, self.pip.active_versions())

    def test_all_active_versions_excludes_pr_versions(self):
        self.assertNotIn(self.pr_version, self.pip.all_active_versions())

    def test_update_stable_version_excludes_pr_versions(self):
=======
    def test_ordered_active_versions_excludes_external_versions(self):
        self.assertNotIn(self.external_version, self.pip.ordered_active_versions())

    def test_active_versions_excludes_external_versions(self):
        self.assertNotIn(self.external_version, self.pip.active_versions())

    def test_all_active_versions_excludes_external_versions(self):
        self.assertNotIn(self.external_version, self.pip.all_active_versions())

    def test_update_stable_version_excludes_external_versions(self):
>>>>>>> 5a05b6cf
        # Delete all versions excluding PR Versions.
        self.pip.versions.exclude(type=EXTERNAL).delete()
        # Test that PR Version is not considered for stable.
        self.assertEqual(self.pip.update_stable_version(), None)

<<<<<<< HEAD
    def test_has_good_build_excludes_pr_versions(self):
        # Delete all versions excluding PR Versions.
        self.pip.versions.exclude(type=EXTERNAL).delete()
        # Test that PR Version is not considered for has_good_build.
        self.assertFalse(self.pip.has_good_build)

=======
>>>>>>> 5a05b6cf

class TestProjectTranslations(ProjectMixin, TestCase):

    def test_translations(self):
        main_project = get(Project)

        # Create translation of ``main_project``.
        get(Project, main_language_project=main_project)

        url = reverse('project-translations', [main_project.id])
        response = self.client.get(url)
        self.assertEqual(response.status_code, 200)

        translation_ids_from_api = [
            t['id'] for t in response.data['translations']
        ]
        translation_ids_from_orm = [
            t[0] for t in main_project.translations.values_list('id')
        ]

        self.assertEqual(
            set(translation_ids_from_api),
            set(translation_ids_from_orm),
        )

    def test_translation_delete(self):
        """Ensure translation deletion doesn't cascade up to main project."""
        # In this scenario, a user has created a project and set the translation
        # to another project. If the user deletes this new project, the delete
        # operation shouldn't cascade up to the main project, and should instead
        # set None on the relation.
        project_keep = get(Project)
        project_delete = get(Project)
        project_delete.translations.add(project_keep)
        self.assertTrue(Project.objects.filter(pk=project_keep.pk).exists())
        self.assertTrue(Project.objects.filter(pk=project_delete.pk).exists())
        self.assertEqual(
            Project.objects.get(pk=project_keep.pk).main_language_project,
            project_delete,
        )
        project_delete.delete()
        self.assertFalse(Project.objects.filter(pk=project_delete.pk).exists())
        self.assertTrue(Project.objects.filter(pk=project_keep.pk).exists())
        self.assertIsNone(
            Project.objects.get(pk=project_keep.pk).main_language_project,
        )

    def test_user_can_add_own_project_as_translation(self):
        user_a = User.objects.get(username='eric')
        project_a = get(
            Project, users=[user_a],
            language='en', main_language_project=None,
        )
        project_b = get(
            Project, users=[user_a],
            language='es', main_language_project=None,
        )

        self.client.login(username=user_a.username, password='test')
        self.client.post(
            reverse('projects_translations', args=[project_a.slug]),
            data={'project': project_b.slug},
        )

        self.assertEqual(project_a.translations.first(), project_b)
        project_b.refresh_from_db()
        self.assertEqual(project_b.main_language_project, project_a)

    def test_user_can_add_project_as_translation_if_is_owner(self):
        # Two users, two projects with different language
        user_a = User.objects.get(username='eric')
        project_a = get(
            Project, users=[user_a],
            language='es', main_language_project=None,
        )

        user_b = User.objects.get(username='tester')
        # User A and B are owners of project B
        project_b = get(
            Project, users=[user_b, user_a],
            language='en', main_language_project=None,
        )

        self.client.login(username=user_a.username, password='test')
        self.client.post(
            reverse('projects_translations', args=[project_a.slug]),
            data={'project': project_b.slug},
        )

        self.assertEqual(project_a.translations.first(), project_b)

    def test_user_can_not_add_other_user_project_as_translation(self):
        # Two users, two projects with different language
        user_a = User.objects.get(username='eric')
        project_a = get(
            Project, users=[user_a],
            language='es', main_language_project=None,
        )

        user_b = User.objects.get(username='tester')
        project_b = get(
            Project, users=[user_b],
            language='en', main_language_project=None,
        )

        # User A try to add project B as translation of project A
        self.client.login(username=user_a.username, password='test')
        resp = self.client.post(
            reverse('projects_translations', args=[project_a.slug]),
            data={'project': project_b.slug},
        )

        self.assertContains(resp, 'Select a valid choice')
        self.assertEqual(project_a.translations.count(), 0)
        project_b.refresh_from_db()
        self.assertIsNone(project_b.main_language_project)

    def test_previous_users_can_list_and_delete_translations_not_owner(self):
        """Test to make sure that previous users can list and delete projects
        where they aren't owners."""
        user_a = User.objects.get(username='eric')
        project_a = get(
            Project, users=[user_a],
            language='es', main_language_project=None,
        )

        user_b = User.objects.get(username='tester')
        project_b = get(
            Project, users=[user_b],
            language='en', main_language_project=None,
        )

        project_a.translations.add(project_b)
        project_a.save()

        self.client.login(username=user_a.username, password='test')

        # Project B is listed under user A translations
        resp = self.client.get(
            reverse('projects_translations', args=[project_a.slug]),
        )
        self.assertContains(resp, project_b.slug)

        resp = self.client.post(
            reverse(
                'projects_translations_delete',
                args=[project_a.slug, project_b.slug],
            ),
            follow=True,
        )
        self.assertEqual(resp.status_code, 200)
        self.assertNotIn(project_b, project_a.translations.all())

    def test_user_cant_delete_other_user_translations(self):
        user_a = User.objects.get(username='eric')
        project_a = get(
            Project, users=[user_a],
            language='es', main_language_project=None,
        )
        project_b = get(
            Project, users=[user_a],
            language='en', main_language_project=None,
        )

        project_a.translations.add(project_b)
        project_a.save()

        user_b = User.objects.get(username='tester')
        project_c = get(
            Project, users=[user_b],
            language='es', main_language_project=None,
        )
        project_d = get(
            Project, users=[user_b, user_a],
            language='en', main_language_project=None,
        )
        project_d.translations.add(project_c)
        project_d.save()

        # User B tries to delete translation from user A
        self.client.login(username=user_b.username, password='test')
        self.assertIn(project_b, project_a.translations.all())
        resp = self.client.post(
            reverse(
                'projects_translations_delete',
                args=[project_a.slug, project_b.slug],
            ),
            follow=True,
        )
        self.assertEqual(resp.status_code, 404)
        self.assertIn(project_b, project_a.translations.all())

        # User B tries to delete translation from user A
        # with a different parent
        self.client.login(username=user_b.username, password='test')
        self.assertIn(project_b, project_a.translations.all())
        resp = self.client.post(
            reverse(
                'projects_translations_delete',
                args=[project_d.slug, project_b.slug],
            ),
            follow=True,
        )
        self.assertEqual(resp.status_code, 404)
        self.assertIn(project_b, project_a.translations.all())

        # User A tries to delete translation from user A
        # with a different parent
        self.client.login(username=user_a.username, password='test')
        self.assertIn(project_b, project_a.translations.all())
        resp = self.client.post(
            reverse(
                'projects_translations_delete',
                args=[project_b.slug, project_b.slug],
            ),
            follow=True,
        )
        self.assertEqual(resp.status_code, 404)
        self.assertIn(project_b, project_a.translations.all())

    def test_user_cant_change_lang_to_translation_lang(self):
        user_a = User.objects.get(username='eric')
        project_a = Project.objects.get(slug='read-the-docs')
        project_b = get(
            Project, users=[user_a],
            language='es', main_language_project=None,
        )

        project_a.translations.add(project_b)
        project_a.save()

        # User tries to change the language
        # to the same of the translation
        self.client.login(username=user_a.username, password='test')
        self.assertIn(project_b, project_a.translations.all())
        self.assertEqual(project_a.language, 'en')
        self.assertEqual(project_b.language, 'es')
        data = model_to_dict(project_a)
        data['language'] = 'es'
        resp = self.client.post(
            reverse(
                'projects_edit',
                args=[project_a.slug],
            ),
            data=data,
            follow=True,
        )
        self.assertEqual(resp.status_code, 200)
        self.assertContains(
            resp,
            'There is already a &quot;es&quot; translation '
            'for the read-the-docs project',
        )

    def test_user_can_change_project_with_same_lang(self):
        user_a = User.objects.get(username='eric')
        project_a = Project.objects.get(slug='read-the-docs')
        project_b = get(
            Project, users=[user_a],
            language='es', main_language_project=None,
        )

        project_a.translations.add(project_b)
        project_a.save()

        # User save the project with no modifications
        self.client.login(username=user_a.username, password='test')
        self.assertIn(project_b, project_a.translations.all())
        self.assertEqual(project_a.language, 'en')
        self.assertEqual(project_b.language, 'es')
        data = model_to_dict(project_a)
        # Same language
        data['language'] = 'en'
        resp = self.client.post(
            reverse(
                'projects_edit',
                args=[project_a.slug],
            ),
            data=data,
            follow=True,
        )
        self.assertEqual(resp.status_code, 200)
        self.assertNotContains(resp, 'There is already a')


class TestFinishInactiveBuildsTask(TestCase):
    fixtures = ['eric', 'test_data']

    def setUp(self):
        self.client.login(username='eric', password='test')
        self.pip = Project.objects.get(slug='pip')

        self.taggit = Project.objects.get(slug='taggit')
        self.taggit.container_time_limit = 7200  # 2 hours
        self.taggit.save()

        # Build just started with the default time
        self.build_1 = Build.objects.create(
            project=self.pip,
            version=self.pip.get_stable_version(),
            state=BUILD_STATE_CLONING,
        )

        # Build started an hour ago with default time
        self.build_2 = Build.objects.create(
            project=self.pip,
            version=self.pip.get_stable_version(),
            state=BUILD_STATE_TRIGGERED,
        )
        self.build_2.date = (
            timezone.now() - datetime.timedelta(hours=1)
        )
        self.build_2.save()

        # Build started an hour ago with custom time (2 hours)
        self.build_3 = Build.objects.create(
            project=self.taggit,
            version=self.taggit.get_stable_version(),
            state=BUILD_STATE_TRIGGERED,
        )
        self.build_3.date = (
            timezone.now() - datetime.timedelta(hours=1)
        )
        self.build_3.save()

    def test_finish_inactive_builds_task(self):
        finish_inactive_builds()

        # Legitimate build (just started) not finished
        self.build_1.refresh_from_db()
        self.assertTrue(self.build_1.success)
        self.assertEqual(self.build_1.error, '')
        self.assertEqual(self.build_1.state, BUILD_STATE_CLONING)

        # Build with default time finished
        self.build_2.refresh_from_db()
        self.assertFalse(self.build_2.success)
        self.assertNotEqual(self.build_2.error, '')
        self.assertEqual(self.build_2.state, BUILD_STATE_FINISHED)

        # Build with custom time not finished
        self.build_3.refresh_from_db()
        self.assertTrue(self.build_3.success)
        self.assertEqual(self.build_3.error, '')
        self.assertEqual(self.build_3.state, BUILD_STATE_TRIGGERED)<|MERGE_RESOLUTION|>--- conflicted
+++ resolved
@@ -31,11 +31,7 @@
         self.client.login(username='eric', password='test')
         self.pip = Project.objects.get(slug='pip')
         # Create a External Version. ie: pull/merge request Version.
-<<<<<<< HEAD
-        self.pr_version = get(
-=======
         self.external_version = get(
->>>>>>> 5a05b6cf
             Version,
             identifier='pr-version',
             verbose_name='pr-version',
@@ -149,18 +145,6 @@
             'htmlzip/pip/latest/pip.zip',
         )
 
-<<<<<<< HEAD
-    def test_ordered_active_versions_excludes_pr_versions(self):
-        self.assertNotIn(self.pr_version, self.pip.ordered_active_versions())
-
-    def test_active_versions_excludes_pr_versions(self):
-        self.assertNotIn(self.pr_version, self.pip.active_versions())
-
-    def test_all_active_versions_excludes_pr_versions(self):
-        self.assertNotIn(self.pr_version, self.pip.all_active_versions())
-
-    def test_update_stable_version_excludes_pr_versions(self):
-=======
     def test_ordered_active_versions_excludes_external_versions(self):
         self.assertNotIn(self.external_version, self.pip.ordered_active_versions())
 
@@ -171,21 +155,17 @@
         self.assertNotIn(self.external_version, self.pip.all_active_versions())
 
     def test_update_stable_version_excludes_external_versions(self):
->>>>>>> 5a05b6cf
         # Delete all versions excluding PR Versions.
         self.pip.versions.exclude(type=EXTERNAL).delete()
         # Test that PR Version is not considered for stable.
         self.assertEqual(self.pip.update_stable_version(), None)
 
-<<<<<<< HEAD
     def test_has_good_build_excludes_pr_versions(self):
         # Delete all versions excluding PR Versions.
         self.pip.versions.exclude(type=EXTERNAL).delete()
         # Test that PR Version is not considered for has_good_build.
         self.assertFalse(self.pip.has_good_build)
 
-=======
->>>>>>> 5a05b6cf
 
 class TestProjectTranslations(ProjectMixin, TestCase):
 
