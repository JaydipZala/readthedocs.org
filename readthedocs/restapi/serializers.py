from rest_framework import serializers

from builds.models import Build, Version
from projects.models import Project


class ProjectSerializer(serializers.ModelSerializer):
    downloads = serializers.CharField(source='get_downloads', read_only=True)

    class Meta:
        model = Project
        fields = (
            'id',
            'name', 'slug', 'description', 'language',
            'repo', 'repo_type',
            'default_version', 'default_branch',
            'documentation_type',
            'users',
            'downloads',
        )


class ProjectFullSerializer(ProjectSerializer):
<<<<<<< HEAD

=======
>>>>>>> 51c054ff
    '''Serializer for all fields on project model'''

    class Meta:
        model = Project


class VersionSerializer(serializers.ModelSerializer):
    project = ProjectSerializer()

    class Meta:
        model = Version
        fields = (
            'id',
            'project', 'slug',
            'identifier', 'verbose_name',
            'active', 'built',
<<<<<<< HEAD
        )


class BuildSerializer(serializers.ModelSerializer):
    project = ProjectSerializer()

    class Meta:
        model = Build
        fields = (
            'id',
            'project',
            'commit',
            'type',
            'date',
            'success',

        )


class VersionFullSerializer(VersionSerializer):

    '''Serializer for all fields on version model'''

    project = ProjectFullSerializer()

    class Meta:
        model = Version
=======
            )
>>>>>>> 51c054ff


class VersionFullSerializer(VersionSerializer):
    '''Serializer for all fields on version model'''

    project = ProjectFullSerializer()

    class Meta:
        model = Version


class SearchIndexSerializer(serializers.Serializer):
    q = serializers.CharField(max_length=500)
    project = serializers.CharField(max_length=500, required=False)
    version = serializers.CharField(max_length=500, required=False)
    page = serializers.CharField(max_length=500, required=False)<|MERGE_RESOLUTION|>--- conflicted
+++ resolved
@@ -21,10 +21,6 @@
 
 
 class ProjectFullSerializer(ProjectSerializer):
-<<<<<<< HEAD
-
-=======
->>>>>>> 51c054ff
     '''Serializer for all fields on project model'''
 
     class Meta:
@@ -41,7 +37,6 @@
             'project', 'slug',
             'identifier', 'verbose_name',
             'active', 'built',
-<<<<<<< HEAD
         )
 
 
@@ -62,19 +57,6 @@
 
 
 class VersionFullSerializer(VersionSerializer):
-
-    '''Serializer for all fields on version model'''
-
-    project = ProjectFullSerializer()
-
-    class Meta:
-        model = Version
-=======
-            )
->>>>>>> 51c054ff
-
-
-class VersionFullSerializer(VersionSerializer):
     '''Serializer for all fields on version model'''
 
     project = ProjectFullSerializer()
