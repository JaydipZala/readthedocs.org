--- conflicted
+++ resolved
@@ -105,30 +105,9 @@
                     **log_kwargs))
             # Try header first, then DNS
             elif not hasattr(request, 'domain_object'):
-<<<<<<< HEAD
                 # Some person is CNAMEing to us. 404.
-                log.debug(LOG_TEMPLATE.format(msg='CNAME 404', **log_kwargs))
+                log.warning(LOG_TEMPLATE.format(msg='CNAME 404', **log_kwargs))
                 raise Http404(_('Invalid hostname'))
-=======
-                try:
-                    slug = cache.get(host)
-                    if not slug:
-                        slug = cname_to_slug(host)
-                        cache.set(host, slug, 60 * 60)
-                        # Cache the slug -> host mapping permanently.
-                        log.info(LOG_TEMPLATE.format(
-                            msg='CNAME cached: %s->%s' % (slug, host),
-                            **log_kwargs))
-                    request.slug = slug
-                    request.urlconf = SUBDOMAIN_URLCONF
-                    log.warning(LOG_TEMPLATE.format(
-                        msg='CNAME detected: %s' % request.slug,
-                        **log_kwargs))
-                except:  # noqa
-                    # Some crazy person is CNAMEing to us. 404.
-                    log.warning(LOG_TEMPLATE.format(msg='CNAME 404', **log_kwargs))
-                    raise Http404(_('Invalid hostname'))
->>>>>>> a4291d17
         # Google was finding crazy www.blah.readthedocs.org domains.
         # Block these explicitly after trying CNAME logic.
         if len(domain_parts) > 3 and not settings.DEBUG:
