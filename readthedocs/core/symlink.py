# -*- coding: utf-8 -*-

"""
A class that manages the symlinks for nginx to serve public files.

All private serving will be handled by the Python app servers,
so this only cares about public serving.

The main thing that is created is a *Web Root*,
which will be the area that is served from nginx as canonical.

Considerations
--------------

* Single version docs

The web root should be a symlink to the public documentation of that project.

* Subprojects

Subprojects will be nested under the `projects` directory,
they will be a symlink to that project's public documentation.

Objects
-------

Here is a list of all the things that the proper nouns point at:

* Single Version Project -> Default Version
* Language -> Version List
* Subproject -> Language List
* Project -> Language List

Example layout
--------------

.. code-block::

    cname_root/
        docs.fabfile.org -> /web_root/fabric
        pip.pypa.io -> /web_root/pip

    web_root/
        pip/
            en/
                latest -> rtd-builds/pip/latest/
                stable -> rtd-builds/pip/stable/
            ja -> /web_root/pip-ja/ja/
            projects/
                pip-oauth -> /web_root/pip-oauth/
        pip-ja/
            ja/

        fabric -> rtd-builds/fabric/en/latest/ # single version
"""

import logging
import os
import shutil
from collections import OrderedDict

from django.conf import settings

from readthedocs.builds.models import Version
from readthedocs.core.utils import safe_makedirs, safe_unlink
from readthedocs.core.utils.extend import SettingsOverrideObject
from readthedocs.doc_builder.environments import LocalEnvironment
from readthedocs.projects import constants
from readthedocs.projects.models import Domain


log = logging.getLogger(__name__)


class Symlink:

    """Base class for symlinking of projects."""

    def __init__(self, project):
        self.project = project
        self.project_root = os.path.join(
            self.WEB_ROOT,
            project.slug,
        )
        self.subproject_root = os.path.join(
            self.project_root,
            'projects',
        )
        self.environment = LocalEnvironment(project)
        self.sanity_check()

    def sanity_check(self):
        """
        Make sure the project_root is the proper structure before continuing.

        This will leave it in the proper state for the single_project setting.
        """
        if os.path.islink(self.project_root) and not self.project.single_version:
            log.info(
                constants.LOG_TEMPLATE.format(
                    project=self.project.slug,
                    version='',
                    msg='Removing single version symlink',
                ),
            )
            safe_unlink(self.project_root)
            safe_makedirs(self.project_root)
        elif (self.project.single_version and
              not os.path.islink(self.project_root) and
              os.path.exists(self.project_root)):
            shutil.rmtree(self.project_root)
        elif not os.path.lexists(self.project_root):
            safe_makedirs(self.project_root)

        # CNAME root directories
        if not os.path.lexists(self.CNAME_ROOT):
            safe_makedirs(self.CNAME_ROOT)
        if not os.path.lexists(self.PROJECT_CNAME_ROOT):
            safe_makedirs(self.PROJECT_CNAME_ROOT)

    def run(self):
        """
        Create proper symlinks in the right order.

        Since we have a small nest of directories and symlinks, the ordering of
        these calls matter, so we provide this helper to make life easier.
        """
        # Outside of the web root
        self.symlink_cnames()

        # Build structure inside symlink zone
        if self.project.single_version:
            self.symlink_single_version()
            self.symlink_subprojects()
        else:
            self.symlink_translations()
            self.symlink_subprojects()
            self.symlink_versions()

    def symlink_cnames(self, domain=None):
        """
        Symlink project CNAME domains.

        Link from HOME/$CNAME_ROOT/<cname> ->
                  HOME/$WEB_ROOT/<project>

        Also give cname -> project link

        Link from HOME/public_cname_project/<cname> ->
                  HOME/<project>/
        """
        if domain:
            domains = [domain]
        else:
            domains = Domain.objects.filter(project=self.project).values_list('domain', flat=True)
        for dom in domains:
            log_msg = 'Symlinking CNAME: {} -> {}'.format(
<<<<<<< HEAD
                dom, self.project.slug
=======
                dom.domain,
                self.project.slug,
>>>>>>> af867c1d
            )
            log.info(
                constants.LOG_TEMPLATE.format(
                    project=self.project.slug,
                    version='',
                    msg=log_msg,
                ),
            )

            # CNAME to doc root
            symlink = os.path.join(self.CNAME_ROOT, dom)
            self.environment.run('ln', '-nsf', self.project_root, symlink)

            # Project symlink
            project_cname_symlink = os.path.join(
<<<<<<< HEAD
                self.PROJECT_CNAME_ROOT, dom
=======
                self.PROJECT_CNAME_ROOT,
                dom.domain,
>>>>>>> af867c1d
            )
            self.environment.run(
                'ln',
                '-nsf',
                self.project.doc_path,
                project_cname_symlink,
            )

    def remove_symlink_cname(self, domain):
        """Remove CNAME symlink."""
<<<<<<< HEAD
        log_msg = "Removing symlink for CNAME {0}".format(domain)
        log.info(constants.LOG_TEMPLATE.format(project=self.project.slug,
                                               version='', msg=log_msg))
        symlink = os.path.join(self.CNAME_ROOT, domain)
=======
        log_msg = 'Removing symlink for CNAME {}'.format(domain.domain)
        log.info(
            constants.LOG_TEMPLATE.format(
                project=self.project.slug,
                version='',
                msg=log_msg,
            ),
        )
        symlink = os.path.join(self.CNAME_ROOT, domain.domain)
>>>>>>> af867c1d
        safe_unlink(symlink)

    def symlink_subprojects(self):
        """
        Symlink project subprojects.

        Link from $WEB_ROOT/projects/<project> ->           $WEB_ROOT/<project>
        """
        subprojects = set()
        rels = self.get_subprojects()
        if rels.count():
            # Don't create the `projects/` directory unless subprojects exist.
            if not os.path.exists(self.subproject_root):
                safe_makedirs(self.subproject_root)
        for rel in rels:
            # A mapping of slugs for the subproject URL to the actual built
            # documentation
            from_to = OrderedDict({rel.child.slug: rel.child.slug})
            subprojects.add(rel.child.slug)
            if rel.alias:
                from_to[rel.alias] = rel.child.slug
                subprojects.add(rel.alias)
            for from_slug, to_slug in list(from_to.items()):
                log_msg = 'Symlinking subproject: {} -> {}'.format(
                    from_slug,
                    to_slug,
                )
                log.info(
                    constants.LOG_TEMPLATE.format(
                        project=self.project.slug,
                        version='',
                        msg=log_msg,
                    ),
                )
                symlink = os.path.join(self.subproject_root, from_slug)
                docs_dir = os.path.join(
                    self.WEB_ROOT,
                    to_slug,
                )
                symlink_dir = os.sep.join(symlink.split(os.path.sep)[:-1])
                if not os.path.lexists(symlink_dir):
                    safe_makedirs(symlink_dir)
                # TODO this should use os.symlink, not a call to shell. For now,
                # this passes command as a list to be explicit about escaping
                # characters like spaces.
                result = self.environment.run('ln', '-nsf', docs_dir, symlink)
                if result.exit_code > 0:
                    log.error(
                        'Could not symlink path: status=%d error=%s',
                        result.exit_code,
                        result.error,
                    )

        # Remove old symlinks
        if os.path.exists(self.subproject_root):
            for subproj in os.listdir(self.subproject_root):
                if subproj not in subprojects:
                    safe_unlink(os.path.join(self.subproject_root, subproj))

    def symlink_translations(self):
        """
        Symlink project translations.

        Link from $WEB_ROOT/<project>/<language>/ ->
        $WEB_ROOT/<translation>/<language>/
        """
        translations = {}

        for trans in self.get_translations():
            translations[trans.language] = trans.slug

        # Make sure the language directory is a directory
        language_dir = os.path.join(self.project_root, self.project.language)
        if os.path.islink(language_dir):
            safe_unlink(language_dir)
        if not os.path.lexists(language_dir):
            safe_makedirs(language_dir)

        for (language, slug) in list(translations.items()):

            log_msg = 'Symlinking translation: {}->{}'.format(language, slug)
            log.info(
                constants.LOG_TEMPLATE.format(
                    project=self.project.slug,
                    version='',
                    msg=log_msg,
                ),
            )
            symlink = os.path.join(self.project_root, language)
            docs_dir = os.path.join(self.WEB_ROOT, slug, language)
            self.environment.run('ln', '-nsf', docs_dir, symlink)

        # Remove old symlinks
        for lang in os.listdir(self.project_root):
            if (lang not in translations and
                    lang not in ['projects', self.project.language]):
                to_delete = os.path.join(self.project_root, lang)
                if os.path.islink(to_delete):
                    safe_unlink(to_delete)
                else:
                    shutil.rmtree(to_delete)

    def symlink_single_version(self):
        """
        Symlink project single version.

        Link from:

        $WEB_ROOT/<project> -> HOME/user_builds/<project>/rtd-builds/latest/
        """
        version = self.get_default_version()

        # Clean up symlinks
        symlink = self.project_root
        if os.path.islink(symlink):
            safe_unlink(symlink)
        elif os.path.exists(symlink):
            shutil.rmtree(symlink)

        # Create symlink
        if version is not None:
            docs_dir = os.path.join(
                settings.DOCROOT,
                self.project.slug,
                'rtd-builds',
                version.slug,
            )
            self.environment.run('ln', '-nsf', docs_dir, symlink)

    def symlink_versions(self):
        """
        Symlink project's versions.

        Link from $WEB_ROOT/<project>/<language>/<version>/ ->
        HOME/user_builds/<project>/rtd-builds/<version>
        """
        versions = set()
        version_dir = os.path.join(
            self.WEB_ROOT,
            self.project.slug,
            self.project.language,
        )
        # Include active public versions,
        # as well as public versions that are built but not active, for archived versions
        version_queryset = self.get_version_queryset()
        if version_queryset.count():
            if not os.path.exists(version_dir):
                safe_makedirs(version_dir)
        for version in version_queryset:
            log_msg = 'Symlinking Version: {}'.format(version)
            log.info(
                constants.LOG_TEMPLATE.format(
                    project=self.project.slug,
                    version='',
                    msg=log_msg,
                ),
            )
            symlink = os.path.join(version_dir, version.slug)
            docs_dir = os.path.join(
                settings.DOCROOT,
                self.project.slug,
                'rtd-builds',
                version.slug,
            )
            self.environment.run('ln', '-nsf', docs_dir, symlink)
            versions.add(version.slug)

        # Remove old symlinks
        if os.path.exists(version_dir):
            for old_ver in os.listdir(version_dir):
                if old_ver not in versions:
                    safe_unlink(os.path.join(version_dir, old_ver))

    def get_default_version(self):
        """Look up project default version, return None if not found."""
        default_version = self.project.get_default_version()
        try:
            return self.get_version_queryset().get(slug=default_version)
        except Version.DoesNotExist:
            return None


class PublicSymlinkBase(Symlink):
    CNAME_ROOT = os.path.join(settings.SITE_ROOT, 'public_cname_root')
    WEB_ROOT = os.path.join(settings.SITE_ROOT, 'public_web_root')
    PROJECT_CNAME_ROOT = os.path.join(
        settings.SITE_ROOT,
        'public_cname_project',
    )

    def get_version_queryset(self):
        return (
            self.project.versions.protected(
                only_active=False,
            ).filter(built=True) |
            self.project.versions.protected(only_active=True)
        )

    def get_subprojects(self):
        return self.project.subprojects.protected()

    def get_translations(self):
        return self.project.translations.protected()


class PrivateSymlinkBase(Symlink):
    CNAME_ROOT = os.path.join(settings.SITE_ROOT, 'private_cname_root')
    WEB_ROOT = os.path.join(settings.SITE_ROOT, 'private_web_root')
    PROJECT_CNAME_ROOT = os.path.join(
        settings.SITE_ROOT,
        'private_cname_project',
    )

    def get_version_queryset(self):
        return (
            self.project.versions.private(only_active=False).filter(built=True) |
            self.project.versions.private(only_active=True)
        )

    def get_subprojects(self):
        return self.project.subprojects.private()

    def get_translations(self):
        return self.project.translations.private()


class PublicSymlink(SettingsOverrideObject):

    _default_class = PublicSymlinkBase


class PrivateSymlink(SettingsOverrideObject):

    _default_class = PrivateSymlinkBase<|MERGE_RESOLUTION|>--- conflicted
+++ resolved
@@ -155,12 +155,8 @@
             domains = Domain.objects.filter(project=self.project).values_list('domain', flat=True)
         for dom in domains:
             log_msg = 'Symlinking CNAME: {} -> {}'.format(
-<<<<<<< HEAD
-                dom, self.project.slug
-=======
-                dom.domain,
+                dom,
                 self.project.slug,
->>>>>>> af867c1d
             )
             log.info(
                 constants.LOG_TEMPLATE.format(
@@ -176,12 +172,8 @@
 
             # Project symlink
             project_cname_symlink = os.path.join(
-<<<<<<< HEAD
-                self.PROJECT_CNAME_ROOT, dom
-=======
                 self.PROJECT_CNAME_ROOT,
-                dom.domain,
->>>>>>> af867c1d
+                dom,
             )
             self.environment.run(
                 'ln',
@@ -192,22 +184,15 @@
 
     def remove_symlink_cname(self, domain):
         """Remove CNAME symlink."""
-<<<<<<< HEAD
-        log_msg = "Removing symlink for CNAME {0}".format(domain)
-        log.info(constants.LOG_TEMPLATE.format(project=self.project.slug,
-                                               version='', msg=log_msg))
-        symlink = os.path.join(self.CNAME_ROOT, domain)
-=======
-        log_msg = 'Removing symlink for CNAME {}'.format(domain.domain)
+        log_msg = "Removing symlink for CNAME {}".format(domain)
         log.info(
             constants.LOG_TEMPLATE.format(
                 project=self.project.slug,
                 version='',
-                msg=log_msg,
-            ),
-        )
-        symlink = os.path.join(self.CNAME_ROOT, domain.domain)
->>>>>>> af867c1d
+                msg=log_msg
+              ),
+        )
+        symlink = os.path.join(self.CNAME_ROOT, domain)
         safe_unlink(symlink)
 
     def symlink_subprojects(self):
